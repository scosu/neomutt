<?xml version="1.0" standalone="no"?>
<!DOCTYPE book PUBLIC "-//OASIS//DTD DocBook XML V4.2//EN"
  "http://www.oasis-open.org/docbook/xml/4.2/docbookx.dtd">
<book>

<bookinfo>
<title>The Mutt E-Mail Client</title>
<author>
<firstname>Michael</firstname><surname>Elkins</surname>
<email>me@cs.hmc.edu</email>
</author>
<releaseinfo>version @VERSION@</releaseinfo>

<abstract>
<para>
<quote>All mail clients suck.  This one just sucks less.</quote> &mdash;
me, circa 1995
</para>
</abstract>
</bookinfo>

<chapter id="intro">
<title>Introduction</title>

<para>
<emphasis role="bold">Mutt</emphasis> is a small but very powerful
text-based MIME mail client.  Mutt is highly configurable, and is well
suited to the mail power user with advanced features like key bindings,
keyboard macros, mail threading, regular expression searches and a
powerful pattern matching language for selecting groups of messages.
</para>

<sect1 id="homepage">
<title>Mutt Home Page</title>

<para>
The official homepage can be found at
<ulink url="http://www.mutt.org/">http://www.mutt.org/</ulink>.
</para>

</sect1>

<sect1 id="muttlists">
<title>Mailing Lists</title>

<para>
To subscribe to one of the following mailing lists, send a message with
the word <emphasis>subscribe</emphasis> in the body to
<emphasis>list-name</emphasis><literal>-request@mutt.org</literal>.
</para>

<itemizedlist>
<listitem>

<para>
<email>mutt-announce-request@mutt.org</email> &mdash; low traffic list for
announcements
</para>
</listitem>
<listitem>

<para>
<email>mutt-users-request@mutt.org</email> &mdash; help, bug reports and
feature requests
</para>
</listitem>
<listitem>

<para>
<email>mutt-dev-request@mutt.org</email> &mdash; development mailing list
</para>
</listitem>

</itemizedlist>

<para>
All messages posted to <emphasis>mutt-announce</emphasis> are
automatically forwarded to <emphasis>mutt-users</emphasis>, so you do
not need to be subscribed to both lists.
</para>

</sect1>

<sect1 id="distribution">
<title>Getting Mutt</title>

<para>
Mutt releases can be downloaded from <ulink
url="ftp://ftp.mutt.org/mutt/">ftp://ftp.mutt.org/mutt/</ulink>.  For a
list of mirror sites, please refer to <ulink
url="http://www.mutt.org/download.html">http://www.mutt.org/download.html</ulink>.
</para>

<para>
For nightly tarballs and version control access, please refer to the
<ulink url="http://dev.mutt.org/">Mutt development site</ulink>.
</para>

</sect1>

<sect1 id="irc">
<title>Mutt Online Resources</title>

<variablelist>

<varlistentry>
<term>Bug Tracking System</term>
<listitem>
<para>
The official Mutt bug tracking system can be found at
<ulink url="http://bugs.mutt.org/">http://bugs.mutt.org/</ulink>
</para>
</listitem>
</varlistentry>

<varlistentry>
<term>Wiki</term>
<listitem>
<para>
An (unofficial) wiki can be found
at <ulink url="http://wiki.mutt.org/">http://wiki.mutt.org/</ulink>.
</para>
</listitem>
</varlistentry>

<varlistentry>
<term>IRC</term>
<listitem>
<para>
For the IRC user community, visit channel <emphasis>#mutt</emphasis> on
<ulink url="http://www.freenode.net/">irc.freenode.net</ulink>.
</para>
</listitem>
</varlistentry>

<varlistentry>
<term>USENET</term>
<listitem>
<para>
For USENET, see the newsgroup <ulink url="news:comp.mail.mutt">comp.mail.mutt</ulink>.
</para>
</listitem>
</varlistentry>

</variablelist>

</sect1>

<sect1 id="contrib">
<title>Contributing to Mutt</title>

<para>
There are various ways to contribute to the Mutt project.
</para>

<para>
Especially for new users it may be helpful to meet other new and
experienced users to chat about Mutt, talk about problems and share
tricks.
</para>

<para>
Since translations of Mutt into other languages are highly appreciated,
the Mutt developers always look for skilled translators that help
improve and continue to maintain stale translations.
</para>

<para>
For contributing code patches for new features and bug fixes, please
refer to the developer pages at
<ulink url="http://dev.mutt.org/">http://dev.mutt.org/</ulink> for more details.
</para>

</sect1>

<sect1 id="typo">
<title>Typographical Conventions</title>

<para>
This section lists typographical conventions followed throughout this
manual. See table <xref linkend="tab-typo"/> for typographical
conventions for special terms.
</para>

<table id="tab-typo">
<title>Typographical conventions for special terms</title>
<tgroup cols="2">
<thead>
<row><entry>Item</entry><entry>Refers to...</entry></row>
</thead>
<tbody>
<row><entry><literal>printf(3)</literal></entry><entry>UNIX manual pages, execute <literal>man 3 printf</literal></entry></row>
<row><entry><literal>&lt;PageUp&gt;</literal></entry><entry>named keys</entry></row>
<row><entry><literal>&lt;create-alias&gt;</literal></entry><entry>named Mutt function</entry></row>
<row><entry><literal>^G</literal></entry><entry>Control+G key combination</entry></row>
<row><entry>$mail_check</entry><entry>Mutt configuration option</entry></row>
<row><entry><literal>$HOME</literal></entry><entry>environment variable</entry></row>
</tbody>
</tgroup>
</table>

<para>
Examples are presented as:
</para>

<screen>
mutt -v
</screen>

<para>
Within command synopsis, curly brackets (<quote>{}</quote>) denote a set
of options of which one is mandatory, square brackets
(<quote>[]</quote>) denote optional arguments, three dots
denote that the argument may be repeated arbitrary times.
</para>

</sect1>

<sect1 id="copyright">
<title>Copyright</title>

<para>
Mutt is Copyright &copy; 1996-2009 Michael R. Elkins
<email>me@mutt.org</email> and others.
</para>

<para>
This program is free software; you can redistribute it and/or modify it
under the terms of the GNU General Public License as published by the
Free Software Foundation; either version 2 of the License, or (at your
option) any later version.
</para>

<para>
This program is distributed in the hope that it will be useful, but
WITHOUT ANY WARRANTY; without even the implied warranty of
MERCHANTABILITY or FITNESS FOR A PARTICULAR PURPOSE.  See the GNU
General Public License for more details.
</para>

<para>
You should have received a copy of the GNU General Public License along
with this program; if not, write to the Free Software Foundation, Inc.,
51 Franklin Street, Fifth Floor, Boston, MA 02110-1301, USA.
</para>

</sect1>

</chapter>

<chapter id="gettingstarted">
<title>Getting Started</title>

<para>
This section is intended as a brief overview of how to use Mutt.  There
are many other features which are described elsewhere in the manual.
There is even more information available in the Mutt FAQ and various web
pages. See the <ulink url="http://www.mutt.org/">Mutt homepage</ulink>
for more details.
</para>

<para>
The keybindings described in this section are the defaults as
distributed.  Your local system administrator may have altered the
defaults for your site.  You can always type <quote>?</quote> in any
menu to display the current bindings.
</para>

<para>
The first thing you need to do is invoke Mutt, simply by typing
<literal>mutt</literal> at the command line.  There are various
command-line options, see either the Mutt man page or the <link
linkend="commandline">reference</link>.
</para>

<sect1 id="core-concepts">
<title>Core Concepts</title>

<para>
Mutt is a text-based application which interacts with users through
different menus which are mostly line-/entry-based or page-based. A
line-based menu is the so-called <quote>index</quote> menu (listing all
messages of the currently opened folder) or the <quote>alias</quote>
menu (allowing you to select recipients from a list). Examples for
page-based menus are the <quote>pager</quote> (showing one message at a
time) or the <quote>help</quote> menu listing all available key
bindings.
</para>

<para>
The user interface consists of a context sensitive help line at the top,
the menu's contents followed by a context sensitive status line and
finally the command line. The command line is used to display
informational and error messages as well as for prompts and for entering
interactive commands.
</para>

<para>
Mutt is configured through variables which, if the user wants to
permanently use a non-default value, are written to configuration
files. Mutt supports a rich config file syntax to make even complex
configuration files readable and commentable.
</para>

<para>
Because Mutt allows for customizing almost all key bindings, there are
so-called <quote>functions</quote> which can be executed manually (using
the command line) or in macros. Macros allow the user to bind a sequence
of commands to a single key or a short key sequence instead of repeating
a sequence of actions over and over.
</para>

<para>
Many commands (such as saving or copying a message to another folder)
can be applied to a single message or a set of messages (so-called
<quote>tagged</quote> messages). To help selecting messages, Mutt
provides a rich set of message patterns (such as recipients, sender,
body contents, date sent/received, etc.) which can be combined into
complex expressions using the boolean <emphasis>and</emphasis> and
<emphasis>or</emphasis> operations as well as negating. These patterns
can also be used to (for example) search for messages or to limit the
index to show only matching messages.
</para>

<para>
Mutt supports a <quote>hook</quote> concept which allows the user to
execute arbitrary configuration commands and functions in certain
situations such as entering a folder, starting a new message or replying
to an existing one. These hooks can be used to highly customize Mutt's
behavior including managing multiple identities, customizing the
display for a folder or even implementing auto-archiving based on a
per-folder basis and much more.
</para>

<para>
Besides an interactive mode, Mutt can also be used as a command-line
tool only send messages. It also supports a
<literal>mailx(1)</literal>-compatible interface, see <xref
linkend="tab-commandline-options"/> for a complete list of command-line
options.
</para>

</sect1>

<sect1 id="concept-screens-and-menus">
<title>Screens and Menus</title>

<sect2 id="intro-index">
<title>Index</title>

<para>
The index is the screen that you usually see first when you start
Mutt. It gives an overview over your emails in the currently opened
mailbox. By default, this is your system mailbox.  The information you
see in the index is a list of emails, each with its number on the left,
its flags (new email, important email, email that has been forwarded or
replied to, tagged email, ...), the date when email was sent, its
sender, the email size, and the subject. Additionally, the index also
shows thread hierarchies: when you reply to an email, and the other
person replies back, you can see the other person's email in a
"sub-tree" below.  This is especially useful for personal email between
a group of people or when you've subscribed to mailing lists.
</para>

</sect2>

<sect2 id="intro-pager">
<title>Pager</title>

<para>
The pager is responsible for showing the email content. On the top of
the pager you have an overview over the most important email headers
like the sender, the recipient, the subject, and much more
information. How much information you actually see depends on your
configuration, which we'll describe below.
</para>

<para>
Below the headers, you see the email body which usually contains the
message. If the email contains any attachments, you will see more
information about them below the email body, or, if the attachments are
text files, you can view them directly in the pager.
</para>

<para>
To give the user a good overview, it is possible to configure Mutt to
show different things in the pager with different colors. Virtually
everything that can be described with a regular expression can be
colored, e.g. URLs, email addresses or smileys.
</para>

</sect2>

<sect2 id="intro-browser">
<title>File Browser</title>

<para>
The file browser is the interface to the local or remote file
system. When selecting a mailbox to open, the browser allows custom
sorting of items, limiting the items shown by a regular expression and a
freely adjustable format of what to display in which way. It also allows
for easy navigation through the file system when selecting file(s) to
attach to a message, select multiple files to attach and many more.
</para>

</sect2>

<sect2 id="intro-sidebar">
	<title>Sidebar</title>
	<para>
		The Sidebar shows a list of all your mailboxes.  The list can be
		turned on and off, it can be themed and the list style can be
		configured.
	</para>
	<para>
		This part of the manual is suitable for beginners.
		If you already know Mutt you could skip ahead to the main
		<link linkend="sidebar">Sidebar guide</link>.
		If you just want to get started, you could use the sample
		<link linkend="sidebar-muttrc">Sidebar muttrc</link>.
	</para>
	<para>
		This version of Sidebar is based on Terry Chan's
		<ulink url="http://www.lunar-linux.org/mutt-sidebar/">2015-11-11 release</ulink>.
		It contains many
		<emphasis role="bold"><link linkend="intro-sidebar-features">new features</link></emphasis>,
		lots of
		<emphasis role="bold"><link linkend="intro-sidebar-bugfixes">bugfixes</link></emphasis>
		and a generous helping of
		<emphasis role="bold">new documentation</emphasis> which you are already reading.
	</para>
	<para>
		To check if Mutt supports <quote>Sidebar</quote>, look for the string
		<literal>+USE_SIDEBAR</literal> in the mutt version.
	</para>
<screen>
mutt -v
</screen>
	<para>
		<emphasis role="bold">Let's turn on the Sidebar:</emphasis>
	</para>
	<screen>set sidebar_visible</screen>
	<para>
		You will see something like this.
		A list of mailboxes on the left.
		A list of emails, from the selected mailbox, on the right.
	</para>
<screen>
<emphasis role="indicator">Fruit [1]     3/8</emphasis>|  1    + Jan 24  Rhys Lee         (192)  Yew
Animals [1]   2/6|  2    + Feb 11  Grace Hall       (167)  Ilama
Cars            4|  3      Feb 23  Aimee Scott      (450)  Nectarine
Seas          1/7|  4    ! Feb 28  Summer Jackson   (264)  Lemon
                 |  5      Mar 07  Callum Harrison  (464)  Raspberry
                 |<emphasis role="indicator">  6 N  + Mar 24  Samuel Harris    (353)  Tangerine          </emphasis>
                 |  7 N  + Sep 05  Sofia Graham     (335)  Cherry
                 |  8 N    Sep 16  Ewan Brown       (105)  Ugli
                 |
                 |
</screen>
<para>
	This user has four mailboxes: <quote>Fruit</quote>,
	<quote>Cars</quote>, <quote>Animals</quote> and
	<quote>Seas</quote>.
</para>
<para>
	The current, open, mailbox is <quote>Fruit</quote>.  We can
	also see information about the other mailboxes.  For example:
	The <quote>Animals</quote> mailbox contains, 1 flagged email, 2
	new emails out of a total of 6 emails.
</para>
	<sect3 id="intro-sidebar-navigation">
		<title>Navigation</title>
		<para>
			The Sidebar adds some new <link linkend="sidebar-functions">functions</link>
			to Mutt.
		</para>
		<para>
			The user pressed the <quote>c</quote> key to
			<literal>&lt;change-folder&gt;</literal> to the
			<quote>Animals</quote> mailbox.  The Sidebar automatically
			updated the indicator to match.
		</para>
<screen>
Fruit [1]     3/8|  1      Jan 03  Tia Gibson       (362)  Caiman
<emphasis role="indicator">Animals [1]   2/6</emphasis>|  2    + Jan 22  Rhys Lee         ( 48)  Dolphin
Cars            4|  3    ! Aug 16  Ewan Brown       (333)  Hummingbird
Seas          1/7|  4      Sep 25  Grace Hall       ( 27)  Capybara
                 |<emphasis role="indicator">  5 N  + Nov 12  Evelyn Rogers    (453)  Tapir              </emphasis>
                 |  6 N  + Nov 16  Callum Harrison  (498)  Hedgehog
                 |
                 |
                 |
                 |
</screen>
		<para>
			Let's map some functions:
		</para>
<screen>
bind index,pager \CP sidebar-prev       <emphasis role="comment"># Ctrl-Shift-P - Previous Mailbox</emphasis>
bind index,pager \CN sidebar-next       <emphasis role="comment"># Ctrl-Shift-N - Next Mailbox</emphasis>
bind index,pager \CO sidebar-open       <emphasis role="comment"># Ctrl-Shift-O - Open Highlighted Mailbox</emphasis>
</screen>
		<para>
			Press <quote>Ctrl-Shift-N</quote> (Next mailbox) twice will
			move the Sidebar <emphasis role="bold">highlight</emphasis> to
			down to the <quote>Seas</quote> mailbox.
		</para>
<screen>
Fruit [1]     3/8|  1      Jan 03  Tia Gibson       (362)  Caiman
<emphasis role="indicator">Animals [1]   2/6</emphasis>|  2    + Jan 22  Rhys Lee         ( 48)  Dolphin
Cars            4|  3    ! Aug 16  Ewan Brown       (333)  Hummingbird
<emphasis role="highlight">Seas          1/7</emphasis>|  4      Sep 25  Grace Hall       ( 27)  Capybara
                 |<emphasis role="indicator">  5 N  + Nov 12  Evelyn Rogers    (453)  Tapir              </emphasis>
                 |  6 N  + Nov 16  Callum Harrison  (498)  Hedgehog
                 |
                 |
                 |
                 |
</screen>
		<note>
			Functions <literal>&lt;sidebar-next&gt;</literal> and
			<literal>&lt;sidebar-prev&gt;</literal> move the Sidebar
			<emphasis role="bold">highlight</emphasis>.
			They <emphasis role="bold">do not</emphasis> change the open
			mailbox.
		</note>
		<para>
			Press <quote>Ctrl-Shift-O</quote>
			(<literal>&lt;sidebar-open&gt;</literal>)
			to open the highlighted mailbox.
		</para>
<screen>
Fruit [1]     3/8|  1    ! Mar 07  Finley Jones     (139)  Molucca Sea
Animals [1]   2/6|  2    + Mar 24  Summer Jackson   ( 25)  Arafura Sea
Cars            4|  3    + Feb 28  Imogen Baker     (193)  Pechora Sea
<emphasis role="indicator">Seas          1/7</emphasis>|<emphasis role="indicator">  4 N  + Feb 23  Isla Hussain     (348)  Balearic Sea       </emphasis>
                 |
                 |
                 |
                 |
                 |
                 |
</screen>
	</sect3>
	<sect3 id="intro-sidebar-features">
		<title>Features</title>
		<para>
			The Sidebar shows a list of mailboxes in a panel.
		<para>
		</para>
			Everything about the Sidebar can be configured.
		</para>
		<itemizedlist>
		<title><link linkend="intro-sidebar-basics">State of the Sidebar</link></title>
			<listitem><para>Visibility</para></listitem>
			<listitem><para>Width</para></listitem>
		</itemizedlist>
		<itemizedlist>
		<title><link linkend="intro-sidebar-limit">Which mailboxes are displayed</link></title>
			<listitem><para>Display all</para></listitem>
			<listitem><para>Limit to mailboxes with new mail</para></listitem>
			<listitem><para>Whitelist mailboxes to display always</para></listitem>
		</itemizedlist>
		<itemizedlist>
		<title><link linkend="sidebar-sort">The order in which mailboxes are displayed</link></title>
		<title></title>
			<listitem><para>Unsorted (order of mailboxes commands)</para></listitem>
			<listitem><para>Sorted alphabetically</para></listitem>
			<listitem><para>Sorted by number of new mails</para></listitem>
		</itemizedlist>
		<itemizedlist>
		<title><link linkend="intro-sidebar-colors">Color</link></title>
			<listitem><para>Sidebar indicators and divider</para></listitem>
			<listitem><para>Mailboxes depending on their type</para></listitem>
			<listitem><para>Mailboxes depending on their contents</para></listitem>
		</itemizedlist>
		<itemizedlist>
		<title><link linkend="sidebar-functions">Key bindings</link></title>
			<listitem><para>Hide/Unhide the Sidebar</para></listitem>
			<listitem><para>Select previous/next mailbox</para></listitem>
			<listitem><para>Select previous/next mailbox with new mail</para></listitem>
			<listitem><para>Page up/down through a list of mailboxes</para></listitem>
		</itemizedlist>
		<itemizedlist>
		<title>Misc</title>
			<listitem><para><link linkend="intro-sidebar-format">Formatting string for mailbox</link></para></listitem>
			<listitem><para><link linkend="sidebar-next-new-wrap">Wraparound searching</link></para></listitem>
			<listitem><para><link linkend="intro-sidebar-abbrev">Flexible mailbox abbreviations</link></para></listitem>
			<listitem><para>Support for Unicode mailbox names (utf-8)</para></listitem>
		</itemizedlist>
	</sect3>
	<sect3 id="intro-sidebar-display">
		<title>Display</title>
		<para>
			Everything about the Sidebar can be configured.
		</para>
		<itemizedlist>
			<title>For a quick reference:</title>
			<listitem><para><link linkend="sidebar-variables">Sidebar variables to set</link> </para></listitem>
			<listitem><para><link linkend="sidebar-colors">Sidebar colors to apply</link></para></listitem>
			<listitem><para><link linkend="sidebar-sort">Sidebar sort methods</link></para></listitem>
		</itemizedlist>
		<sect4 id="intro-sidebar-basics">
			<title>Sidebar Basics</title>
			<para>
				The most important variable is <literal>$sidebar_visible</literal>.
				You can set this in your <quote>muttrc</quote>, or bind a key to the
				function <literal>&lt;sidebar-toggle-visible&gt;</literal>.
			</para>
<screen>
set sidebar_visible                         <emphasis role="comment"># Make the Sidebar visible by default</emphasis>
bind index,pager B sidebar-toggle-visible   <emphasis role="comment"># Use 'B' to switch the Sidebar on and off</emphasis>
</screen>
			<para>
				Next, decide how wide you want the Sidebar to be.  25
				characters might be enough for the mailbox name and some numbers.
		Remember, you can hide/show the Sidebar at the press of button.
		</para>
		<para>
		Finally, you might want to change the divider character.
		By default, Sidebar draws an ASCII line between it and the Index panel
				If your terminal supports it, you can use a Unicode line-drawing character.
			</para>
<screen>
set sidebar_width = 25                  <emphasis role="comment"># Plenty of space</emphasis>
set sidebar_divider_char = '│'          <emphasis role="comment"># Pretty line-drawing character</emphasis>
</screen>
		</sect4>
		<sect4 id="intro-sidebar-format">
			<title>Sidebar Format String</title>
			<para>
				<literal>$sidebar_format</literal> allows you to customize the Sidebar display.
				For an introduction, read <link linkend="index-format">format strings</link>
				including the section about <link linkend="formatstrings-conditionals">conditionals</link>.
			</para>
			<para>
				The default value is <literal>%B%?F? [%F]?%* %?N?%N/?%S</literal>
			</para>
			<itemizedlist>
				<title>Which breaks down as:</title>
				<listitem><para><literal>%B</literal> - Mailbox name</para></listitem>
				<listitem><para><literal>%?F? [%F]?</literal> - If flagged emails <literal>[%F]</literal>, otherwise nothing</para></listitem>
				<listitem><para><literal>%* </literal> - Pad with spaces</para></listitem>
				<listitem><para><literal>%?N?%N/?</literal> - If new emails <literal>%N/</literal>, otherwise nothing</para></listitem>
				<listitem><para><literal>%S</literal> - Total number of emails</para></listitem>
			</itemizedlist>
			<table>
				<title>sidebar_format</title>
				<tgroup cols="3">
					<thead>
						<row>
							<entry>Format</entry>
							<entry>Notes</entry>
							<entry>Description</entry>
						</row>
					</thead>
					<tbody>
						<row>
							<entry>%B</entry>
							<entry></entry>
							<entry>Name of the mailbox</entry>
						</row>
						<row>
							<entry>%S</entry>
							<entry>*</entry>
							<entry>Size of mailbox (total number of messages)</entry>
						</row>
						<row>
							<entry>%N</entry>
							<entry>*</entry>
							<entry>Number of New messages in the mailbox</entry>
						</row>
						<row>
							<entry>%F</entry>
							<entry>*</entry>
							<entry>Number of Flagged messages in the mailbox</entry>
						</row>
						<row>
							<entry>%!</entry>
							<entry></entry>
							<entry>
								<quote>!</quote>: one flagged message;
								<quote>!!</quote>: two flagged messages;
								<quote>n!</quote>: n flagged messages (for n &gt; 2).
								Otherwise prints nothing.
							</entry>
						</row>
						<row>
							<entry>%d</entry>
							<entry>* ‡</entry>
							<entry>Number of deleted messages</entry>
						</row>
						<row>
							<entry>%L</entry>
							<entry>* ‡</entry>
							<entry>Number of messages after limiting</entry>
						</row>
						<row>
							<entry>%t</entry>
							<entry>* ‡</entry>
							<entry>Number of tagged messages</entry>
						</row>
						<row>
							<entry>%&gt;X</entry>
							<entry></entry>
							<entry>Right justify the rest of the string and pad with <quote>X</quote></entry>
						</row>
						<row>
							<entry>%|X</entry>
							<entry></entry>
							<entry>Pad to the end of the line with
							<quote>X</quote></entry>
						</row>
						<row>
							<entry>%*X</entry>
							<entry></entry>
							<entry>Soft-fill with character <quote>X</quote>as pad</entry>
						</row>
					</tbody>
				</tgroup>
			</table>
			<para>
			* = Can be optionally printed if nonzero
			</para>
			<para>
			‡ = Only applicable to the current folder
			</para>
			<para>
				Here are some examples.
				They show the number of (F)lagged, (N)ew and (S)ize.
			</para>
			<table>
				<title>sidebar_format</title>
				<tgroup cols="2">
					<thead>
						<row>
							<entry>Format</entry>
							<entry>Example</entry>
						</row>
					</thead>
					<tbody>
						<row>
							<entry><literal>%B%?F? [%F]?%* %?N?%N/?%S</literal></entry>
							<entry><screen>mailbox [F]            N/S</screen></entry>
						</row>
						<row>
							<entry><literal>%B%* %F:%N:%S</literal></entry>
							<entry><screen>mailbox              F:N:S</screen></entry>
						</row>
						<row>
							<entry><literal>%B %?N?(%N)?%* %S</literal></entry>
							<entry><screen>mailbox (N)              S</screen></entry>
						</row>
						<row>
							<entry><literal>%B%* ?F?%F/?%N</literal></entry>
							<entry><screen>mailbox                F/S</screen></entry>
						</row>
					</tbody>
				</tgroup>
			</table>
		</sect4>
		<sect4 id="intro-sidebar-abbrev">
			<title>Abbreviating Mailbox Names</title>
			<para>
				<literal>$sidebar_delim_chars</literal> tells Sidebar
				how to split up mailbox paths.  For local directories
				use <quote>/</quote>; for IMAP folders use <quote>.</quote>
			</para>
			<sect5 id="intro-sidebar-abbrev-ex1">
				<title>Example 1</title>
				<para>
					This example works well if your mailboxes have unique names
					after the last separator.
				</para>
				<para>
					Add some mailboxes of diffent depths.
				</para>
<screen>
set folder="~/mail"
mailboxes =fruit/apple          =fruit/banana          =fruit/cherry
mailboxes =water/sea/sicily     =water/sea/archipelago =water/sea/sibuyan
mailboxes =water/ocean/atlantic =water/ocean/pacific   =water/ocean/arctic
</screen>
				<para>
					Shorten the names:
				</para>
<screen>
set sidebar_short_path                  <emphasis role="comment"># Shorten mailbox names</emphasis>
set sidebar_delim_chars="/"             <emphasis role="comment"># Delete everything up to the last / character</emphasis>
</screen>
				<para>
					The screenshot below shows what the Sidebar would look like
					before and after shortening.
				</para>
<screen>
|fruit/apple                            |apple
|fruit/banana                           |banana
|fruit/cherry                           |cherry
|water/sea/sicily                       |sicily
|water/sea/archipelago                  |archipelago
|water/sea/sibuyan                      |sibuyan
|water/ocean/atlantic                   |atlantic
|water/ocean/pacific                    |pacific
|water/ocean/arctic                     |arctic
</screen>
			</sect5>
			<sect5 id="intro-sidebar-abbrev-ex2">
				<title>Example 2</title>
				<para>
					This example works well if you have lots of mailboxes which are arranged
					in a tree.
				</para>
				<para>
					Add some mailboxes of diffent depths.
				</para>
<screen>
set folder="~/mail"
mailboxes =fruit
mailboxes =fruit/apple =fruit/banana =fruit/cherry
mailboxes =water
mailboxes =water/sea
mailboxes =water/sea/sicily =water/sea/archipelago =water/sea/sibuyan
mailboxes =water/ocean
mailboxes =water/ocean/atlantic =water/ocean/pacific =water/ocean/arctic
</screen>
				<para>
					Shorten the names:
				</para>
<screen>
set sidebar_short_path                  <emphasis role="comment"># Shorten mailbox names</emphasis>
set sidebar_delim_chars="/"             <emphasis role="comment"># Delete everything up to the last / character</emphasis>
set sidebar_folder_indent               <emphasis role="comment"># Indent folders whose names we've shortened</emphasis>
set sidebar_indent_string="  "          <emphasis role="comment"># Indent with two spaces</emphasis>
</screen>
				<para>
					The screenshot below shows what the Sidebar would look like
					before and after shortening.
				</para>
<screen>
|fruit                                  |fruit
|fruit/apple                            |  apple
|fruit/banana                           |  banana
|fruit/cherry                           |  cherry
|water                                  |water
|water/sea                              |  sea
|water/sea/sicily                       |    sicily
|water/sea/archipelago                  |    archipelago
|water/sea/sibuyan                      |    sibuyan
|water/ocean                            |  ocean
|water/ocean/atlantic                   |    atlantic
|water/ocean/pacific                    |    pacific
|water/ocean/arctic                     |    arctic
</screen>
				<para>
					Sometimes, it will be necessary to add mailboxes, that you
					don't use, to fill in part of the tree.	 This will trade
					vertical space for horizonal space (but it looks good).
				</para>
			</sect5>
		</sect4>
		<sect4 id="intro-sidebar-limit">
			<title>Limiting the Number of Mailboxes</title>
			<para>
				If you have a lot of mailboxes, sometimes it can be useful to hide
				the ones you aren't using.	<literal>$sidebar_new_mail_only</literal>
				tells Sidebar to only show mailboxes that contain new, or flagged, email.
			</para>
			<para>
				If you want some mailboxes to be always visible, then use the
				<literal>sidebar_whitelist</literal> command.  It takes a list of
				mailboxes as parameters.
			</para>
<screen>
set sidebar_new_mail_only               <emphasis role="comment"># Only mailboxes with new/flagged email</emphasis>
sidebar_whitelist fruit fruit/apple     <emphasis role="comment"># Always display these two mailboxes</emphasis>
</screen>
		</sect4>
	</sect3>
	<sect3 id="intro-sidebar-colors">
		<title>Colors</title>
		<para>
			Here is a sample color scheme:
		</para>
<screen>
color sidebar_indicator default color17         <emphasis role="comment"># Dark blue background</emphasis>
color sidebar_highlight white   color238        <emphasis role="comment"># Grey background</emphasis>
color sidebar_spoolfile yellow  default         <emphasis role="comment"># Yellow</emphasis>
color sidebar_new       green   default         <emphasis role="comment"># Green</emphasis>
color sidebar_flagged   red     default         <emphasis role="comment"># Red</emphasis>
color sidebar_divider   color8  default         <emphasis role="comment"># Dark grey</emphasis>
</screen>
		<para>
			There is a priority order when coloring Sidebar mailboxes.
			e.g.  If a mailbox has new mail it will have the
			<literal>sidebar_new</literal> color, even if it also contains
			flagged mails.
		</para>
		<table id="table-intro-sidebar-colors">
			<title>Sidebar Color Priority</title>
			<tgroup cols="3">
				<thead>
					<row>
						<entry>Priority</entry>
						<entry>Color</entry>
						<entry>Description</entry>
					</row>
				</thead>
				<tbody>
					<row>
						<entry>Highest</entry>
						<entry><literal>sidebar_indicator</literal></entry>
						<entry>Mailbox is open</entry>
					</row>
					<row>
						<entry></entry>
						<entry><literal>sidebar_highlight</literal></entry>
						<entry>Mailbox is highlighed</entry>
					</row>
					<row>
						<entry></entry>
						<entry><literal>sidebar_spoolfile</literal></entry>
						<entry>Mailbox is the spoolfile (receives incoming mail)</entry>
					</row>
					<row>
						<entry></entry>
						<entry><literal>sidebar_new</literal></entry>
						<entry>Mailbox contains new mail</entry>
					</row>
					<row>
						<entry></entry>
						<entry><literal>sidebar_flagged</literal></entry>
						<entry>Mailbox contains flagged mail</entry>
					</row>
					<row>
						<entry>Lowest</entry>
						<entry>(None)</entry>
						<entry>Mailbox does not match above</entry>
					</row>
				</tbody>
			</tgroup>
		</table>
	</sect3>
	<sect3 id="intro-sidebar-bugfixes">
		<title>Bug-fixes</title>
		<para>
			If you haven't used Sidebar before, you can ignore this section.
		</para>
		<para>
			These bugs have been fixed since the previous Sidebar release: 2015-11-11.
		</para>
		<itemizedlist>
			<listitem><para>Fix bug when starting in compose mode</para></listitem>
			<listitem><para>Fix bug with empty sidebar_divider_char string</para></listitem>
			<listitem><para>Fix bug with header wrapping</para></listitem>
			<listitem><para>Correctly handle utf8 character sequences</para></listitem>
			<listitem><para>Fix a bug in mh_buffy_update</para></listitem>
			<listitem><para>Fix refresh -- time overflowed short</para></listitem>
			<listitem><para>Protect against empty format strings</para></listitem>
			<listitem><para>Limit Sidebar width to COLS</para></listitem>
			<listitem><para>Handle unmailboxes * safely</para></listitem>
			<listitem><para>Refresh Sidebar after timeout</para></listitem>
		</itemizedlist>
	</sect3>
	<sect3 id="intro-sidebar-config-changes">
		<title>Config Changes</title>
		<para>
			If you haven't used Sidebar before, you can ignore this section.
		</para>
		<para>
			Some of the Sidebar config has been changed to make its meaning clearer.
			These changes have been made since the previous Sidebar release: 2015-11-11.
		</para>
		<table id="table-intro-sidebar-config-changes">
			<title>Config Changes</title>
			<tgroup cols="2">
				<thead>
					<row>
						<entry>Old Name</entry>
						<entry>New Name</entry>
					</row>
				</thead>
				<tbody>
					<row>
						<entry><literal>$sidebar_delim</literal></entry>
						<entry><literal>$sidebar_divider_char</literal></entry>
					</row>
					<row>
						<entry><literal>$sidebar_folderindent</literal></entry>
						<entry><literal>$sidebar_folder_indent</literal></entry>
					</row>
					<row>
						<entry><literal>$sidebar_indentstr</literal></entry>
						<entry><literal>$sidebar_indent_string</literal></entry>
					</row>
					<row>
						<entry><literal>$sidebar_newmail_only</literal></entry>
						<entry><literal>$sidebar_new_mail_only</literal></entry>
					</row>
					<row>
						<entry><literal>$sidebar_refresh</literal></entry>
						<entry><literal>$sidebar_refresh_time</literal></entry>
					</row>
					<row>
						<entry><literal>$sidebar_shortpath</literal></entry>
						<entry><literal>$sidebar_short_path</literal></entry>
					</row>
					<row>
						<entry><literal>$sidebar_sort</literal></entry>
						<entry><literal>$sidebar_sort_method</literal></entry>
					</row>
					<row>
						<entry><literal>&lt;sidebar-scroll-down&gt;</literal></entry>
						<entry><literal>&lt;sidebar-page-down&gt;</literal></entry>
					</row>
					<row>
						<entry><literal>&lt;sidebar-scroll-up&gt;</literal></entry>
						<entry><literal>&lt;sidebar-page-up&gt;</literal></entry>
					</row>
				</tbody>
			</tgroup>
		</table>
	</sect3>
</sect2>

<sect2 id="intro-help">
<title>Help</title>

<para>
The help screen is meant to offer a quick help to the user. It lists the
current configuration of key bindings and their associated commands
including a short description, and currently unbound functions that
still need to be associated with a key binding (or alternatively, they
can be called via the Mutt command prompt).
</para>

</sect2>

<sect2 id="intro-compose">
<title>Compose Menu</title>

<para>
The compose menu features a split screen containing the information
which really matter before actually sending a message by mail: who gets
the message as what (recipients and who gets what kind of
copy). Additionally, users may set security options like deciding
whether to sign, encrypt or sign and encrypt a message with/for what
keys. Also, it's used to attach messages, to re-edit any attachment
including the message itself.
</para>

</sect2>

<sect2 id="intro-alias">
<title>Alias Menu</title>

<para>
The alias menu is used to help users finding the recipients of
messages. For users who need to contact many people, there's no need to
remember addresses or names completely because it allows for searching,
too. The alias mechanism and thus the alias menu also features grouping
several addresses by a shorter nickname, the actual alias, so that users
don't have to select each single recipient manually.
</para>

</sect2>

<sect2 id="intro-attach">
<title>Attachment Menu</title>

<para>
As will be later discussed in detail, Mutt features a good and stable
MIME implementation, that is, it supports sending and receiving messages
of arbitrary MIME types. The attachment menu displays a message's
structure in detail: what content parts are attached to which parent
part (which gives a true tree structure), which type is of what type and
what size.  Single parts may saved, deleted or modified to offer great
and easy access to message's internals.
</para>

</sect2>

</sect1>

<sect1 id="menus">
<title>Moving Around in Menus</title>

<para>
The most important navigation keys common to line- or entry-based menus
are shown in <xref linkend="tab-keys-nav-line"/> and in <xref
linkend="tab-keys-nav-page"/> for page-based menus.
</para>

<table id="tab-keys-nav-line">
<title>Most common navigation keys in entry-based menus</title>
<tgroup cols="3">
<thead>
<row><entry>Key</entry><entry>Function</entry><entry>Description</entry></row>
</thead>
<tbody>
<row><entry>j or &lt;Down&gt;</entry><entry><literal>&lt;next-entry&gt;</literal></entry><entry>move to the next entry</entry></row>
<row><entry>k or &lt;Up&gt;</entry><entry><literal>&lt;previous-entry&gt;</literal></entry><entry>move to the previous entry</entry></row>
<row><entry>z or &lt;PageDn&gt;</entry><entry><literal>&lt;page-down&gt;</literal></entry><entry>go to the next page</entry></row>
<row><entry>Z or &lt;PageUp&gt;</entry><entry><literal>&lt;page-up&gt;</literal></entry><entry>go to the previous page</entry></row>
<row><entry>= or &lt;Home&gt;</entry><entry><literal>&lt;first-entry&gt;</literal></entry><entry>jump to the first entry</entry></row>
<row><entry>* or &lt;End&gt;</entry><entry><literal>&lt;last-entry&gt;</literal></entry><entry>jump to the last entry</entry></row>
<row><entry>q</entry><entry><literal>&lt;quit&gt;</literal></entry><entry>exit the current menu</entry></row>
<row><entry>?</entry><entry><literal>&lt;help&gt;</literal></entry><entry>list all keybindings for the current menu</entry></row>
</tbody>
</tgroup>
</table>

<table id="tab-keys-nav-page">
<title>Most common navigation keys in page-based menus</title>
<tgroup cols="3">
<thead>
<row><entry>Key</entry><entry>Function</entry><entry>Description</entry></row>
</thead>
<tbody>
<row><entry>J or &lt;Return&gt;</entry><entry><literal>&lt;next-line&gt;</literal></entry><entry>scroll down one line</entry></row>
<row><entry>&lt;Backspace&gt;</entry><entry><literal>&lt;previous-line&gt;</literal></entry><entry>scroll up one line</entry></row>
<row><entry>K, &lt;Space&gt; or &lt;PageDn&gt;</entry><entry><literal>&lt;next-page&gt;</literal></entry><entry>move to the next page</entry></row>
<row><entry>- or &lt;PageUp&gt;</entry><entry><literal>&lt;previous-page&gt;</literal></entry><entry>move the previous page</entry></row>
<row><entry>&lt;Home&gt;</entry><entry><literal>&lt;top&gt;</literal></entry><entry>move to the top</entry></row>
<row><entry>&lt;End&gt;</entry><entry><literal>&lt;bottom&gt;</literal></entry><entry>move to the bottom</entry></row>
</tbody>
</tgroup>
</table>

</sect1>

<sect1 id="editing">
<title>Editing Input Fields</title>

<sect2 id="editing-intro">
<title>Introduction</title>

<para>
Mutt has a built-in line editor for inputting text, e.g. email addresses
or filenames. The keys used to manipulate text input are very similar to
those of Emacs. See <xref linkend="tab-keys-editor"/> for a full
reference of available functions, their default key bindings, and short
descriptions.
</para>

<table id="tab-keys-editor">
<title>Most common line editor keys</title>
<tgroup cols="3">
<thead>
<row><entry>Key</entry><entry>Function</entry><entry>Description</entry></row>
</thead>
<tbody>
<row><entry>^A or &lt;Home&gt;</entry><entry><literal>&lt;bol&gt;</literal></entry><entry>move to the start of the line</entry></row>
<row><entry>^B or &lt;Left&gt;</entry><entry><literal>&lt;backward-char&gt;</literal></entry><entry>move back one char</entry></row>
<row><entry>Esc B</entry><entry><literal>&lt;backward-word&gt;</literal></entry><entry>move back one word</entry></row>
<row><entry>^D or &lt;Delete&gt;</entry><entry><literal>&lt;delete-char&gt;</literal></entry><entry>delete the char under the cursor</entry></row>
<row><entry>^E or &lt;End&gt;</entry><entry><literal>&lt;eol&gt;</literal></entry><entry>move to the end of the line</entry></row>
<row><entry>^F or &lt;Right&gt;</entry><entry><literal>&lt;forward-char&gt;</literal></entry><entry>move forward one char</entry></row>
<row><entry>Esc F</entry><entry><literal>&lt;forward-word&gt;</literal></entry><entry>move forward one word</entry></row>
<row><entry>&lt;Tab&gt;</entry><entry><literal>&lt;complete&gt;</literal></entry><entry>complete filename or alias</entry></row>
<row><entry>^T</entry><entry><literal>&lt;complete-query&gt;</literal></entry><entry>complete address with query</entry></row>
<row><entry>^K</entry><entry><literal>&lt;kill-eol&gt;</literal></entry><entry>delete to the end of the line</entry></row>
<row><entry>Esc d</entry><entry><literal>&lt;kill-eow&gt;</literal></entry><entry>delete to the end of the word</entry></row>
<row><entry>^W</entry><entry><literal>&lt;kill-word&gt;</literal></entry><entry>kill the word in front of the cursor</entry></row>
<row><entry>^U</entry><entry><literal>&lt;kill-line&gt;</literal></entry><entry>delete entire line</entry></row>
<row><entry>^V</entry><entry><literal>&lt;quote-char&gt;</literal></entry><entry>quote the next typed key</entry></row>
<row><entry>&lt;Up&gt;</entry><entry><literal>&lt;history-up&gt;</literal></entry><entry>recall previous string from history</entry></row>
<row><entry>&lt;Down&gt;</entry><entry><literal>&lt;history-down&gt;</literal></entry><entry>recall next string from history</entry></row>
<row><entry>&lt;BackSpace&gt;</entry><entry><literal>&lt;backspace&gt;</literal></entry><entry>kill the char in front of the cursor</entry></row>
<row><entry>Esc u</entry><entry><literal>&lt;upcase-word&gt;</literal></entry><entry>convert word to upper case</entry></row>
<row><entry>Esc l</entry><entry><literal>&lt;downcase-word&gt;</literal></entry><entry>convert word to lower case</entry></row>
<row><entry>Esc c</entry><entry><literal>&lt;capitalize-word&gt;</literal></entry><entry>capitalize the word</entry></row>
<row><entry>^G</entry><entry>n/a</entry><entry>abort</entry></row>
<row><entry>&lt;Return&gt;</entry><entry>n/a</entry><entry>finish editing</entry></row>
</tbody>
</tgroup>
</table>

<para>
You can remap the <emphasis>editor</emphasis> functions using the <link
linkend="bind"><command>bind</command></link> command.  For example, to
make the &lt;Delete&gt; key delete the character in front of the cursor
rather than under, you could use:
</para>

<screen>
bind editor &lt;delete&gt; backspace
</screen>

</sect2>

<sect2 id="editing-history">
<title>History</title>

<para>
Mutt maintains a history for the built-in editor.  The number of items
is controlled by the <link linkend="history">$history</link> variable
and can be made persistent using an external file specified using <link
linkend="history-file">$history_file</link>.  You may cycle through them
at an editor prompt by using the <literal>&lt;history-up&gt;</literal>
and/or <literal>&lt;history-down&gt;</literal> commands.  Mutt will
remember the currently entered text as you cycle through history, and
will wrap around to the initial entry line.
</para>

<para>
Mutt maintains several distinct history lists, one for each of the
following categories:
</para>

<itemizedlist>
<listitem><para><literal>.muttrc</literal> commands</para></listitem>
<listitem><para>addresses and aliases</para></listitem>
<listitem><para>shell commands</para></listitem>
<listitem><para>filenames</para></listitem>
<listitem><para>patterns</para></listitem>
<listitem><para>everything else</para></listitem>
</itemizedlist>

<para>
Mutt automatically filters out consecutively repeated items from the
history. It also mimics the behavior of some shells by ignoring items
starting with a space. The latter feature can be useful in macros to not
clobber the history's valuable entries with unwanted entries.
</para>

</sect2>

</sect1>

<sect1 id="reading">
<title>Reading Mail</title>

<para>
Similar to many other mail clients, there are two modes in which mail is
read in Mutt.  The first is a list of messages in the mailbox, which is
called the <quote>index</quote> menu in Mutt.  The second mode is the
display of the message contents.  This is called the
<quote>pager.</quote>
</para>

<para>
The next few sections describe the functions provided in each of these
modes.
</para>

<sect2 id="index-menu">
<title>The Message Index</title>

<para>
Common keys used to navigate through and manage messages in the index
are shown in <xref linkend="tab-key-index"/>. How messages are presented
in the index menu can be customized using the <link
linkend="index-format">$index_format</link> variable.
</para>

<table id="tab-key-index">
<title>Most common message index keys</title>
<tgroup cols="2">
<thead>
<row><entry>Key</entry><entry>Description</entry></row>
</thead>
<tbody>
<row><entry>c</entry><entry>change to a different mailbox</entry></row>
<row><entry>Esc c</entry><entry>change to a folder in read-only mode</entry></row>
<row><entry>C</entry><entry>copy the current message to another mailbox</entry></row>
<row><entry>Esc C</entry><entry>decode a message and copy it to a folder</entry></row>
<row><entry>Esc s</entry><entry>decode a message and save it to a folder</entry></row>
<row><entry>D</entry><entry>delete messages matching a pattern</entry></row>
<row><entry>d</entry><entry>delete the current message</entry></row>
<row><entry>F</entry><entry>mark as important</entry></row>
<row><entry>l</entry><entry>show messages matching a pattern</entry></row>
<row><entry>N</entry><entry>mark message as new</entry></row>
<row><entry>o</entry><entry>change the current sort method</entry></row>
<row><entry>O</entry><entry>reverse sort the mailbox</entry></row>
<row><entry>q</entry><entry>save changes and exit</entry></row>
<row><entry>s</entry><entry>save-message</entry></row>
<row><entry>T</entry><entry>tag messages matching a pattern</entry></row>
<row><entry>t</entry><entry>toggle the tag on a message</entry></row>
<row><entry>Esc t</entry><entry>toggle tag on entire message thread</entry></row>
<row><entry>U</entry><entry>undelete messages matching a pattern</entry></row>
<row><entry>u</entry><entry>undelete-message</entry></row>
<row><entry>v</entry><entry>view-attachments</entry></row>
<row><entry>x</entry><entry>abort changes and exit</entry></row>
<row><entry>&lt;Return&gt;</entry><entry>display-message</entry></row>
<row><entry>&lt;Tab&gt;</entry><entry>jump to the next new or unread message</entry></row>
<row><entry>@</entry><entry>show the author's full e-mail address</entry></row>
<row><entry>$</entry><entry>save changes to mailbox</entry></row>
<row><entry>/</entry><entry>search</entry></row>
<row><entry>Esc /</entry><entry>search-reverse</entry></row>
<row><entry>^L</entry><entry>clear and redraw the screen</entry></row>
<row><entry>^T</entry><entry>untag messages matching a pattern</entry></row>
</tbody>
</tgroup>
</table>

<para>
In addition to who sent the message and the subject, a short summary of
the disposition of each message is printed beside the message number.
Zero or more of the <quote>flags</quote> in <xref
linkend="tab-msg-status-flags"/> may appear, some of which can be turned
on or off using these functions: <literal>&lt;set-flag&gt;</literal> and
<literal>&lt;clear-flag&gt;</literal> bound by default to
<quote>w</quote> and <quote>W</quote> respectively.
</para>

<para>
Furthermore, the flags in <xref linkend="tab-msg-recip-flags"/> reflect
who the message is addressed to. They can be customized with the <link
linkend="to-chars">$to_chars</link> variable.
</para>

<table id="tab-msg-status-flags">
<title>Message status flags</title>
<tgroup cols="2">
<thead>
<row><entry>Flag</entry><entry>Description</entry></row>
</thead>
<tbody>
<row><entry>D</entry><entry>message is deleted (is marked for deletion)</entry></row>
<row><entry>d</entry><entry>message has attachments marked for deletion</entry></row>
<row><entry>K</entry><entry>contains a PGP public key</entry></row>
<row><entry>N</entry><entry>message is new</entry></row>
<row><entry>O</entry><entry>message is old</entry></row>
<row><entry>P</entry><entry>message is PGP encrypted</entry></row>
<row><entry>r</entry><entry>message has been replied to</entry></row>
<row><entry>S</entry><entry>message is signed, and the signature is successfully verified</entry></row>
<row><entry>s</entry><entry>message is signed</entry></row>
<row><entry>!</entry><entry>message is flagged</entry></row>
<row><entry>*</entry><entry>message is tagged</entry></row>
<row><entry>n</entry><entry>thread contains new messages (only if collapsed)</entry></row>
<row><entry>o</entry><entry>thread contains old messages (only if collapsed)</entry></row>
</tbody>
</tgroup>
</table>

<table id="tab-msg-recip-flags">
<title>Message recipient flags</title>
<tgroup cols="2">
<thead>
<row><entry>Flag</entry><entry>Description</entry></row>
</thead>
<tbody>
<row><entry>+</entry><entry>message is to you and you only</entry></row>
<row><entry>T</entry><entry>message is to you, but also to or CC'ed to others</entry></row>
<row><entry>C</entry><entry>message is CC'ed to you</entry></row>
<row><entry>F</entry><entry>message is from you</entry></row>
<row><entry>L</entry><entry>message is sent to a subscribed mailing list</entry></row>
</tbody>
</tgroup>
</table>

</sect2>

<sect2 id="pager-menu">
<title>The Pager</title>

<para>
By default, Mutt uses its built-in pager to display the contents of
messages (an external pager such as <literal>less(1)</literal> can be
configured, see <link linkend="pager">$pager</link> variable).  The
pager is very similar to the Unix program <literal>less(1)</literal>
though not nearly as featureful.
</para>

<table id="tab-key-pager">
<title>Most common pager keys</title>
<tgroup cols="2">
<thead>
<row><entry>Key</entry><entry>Description</entry></row>
</thead>
<tbody>
<row><entry>&lt;Return&gt;</entry><entry>go down one line</entry></row>
<row><entry>&lt;Space&gt;</entry><entry>display the next page (or next message if at the end of a message)</entry></row>
<row><entry>-</entry><entry>go back to the previous page</entry></row>
<row><entry>n</entry><entry>search for next match</entry></row>
<row><entry>S</entry><entry>skip beyond quoted text</entry></row>
<row><entry>T</entry><entry>toggle display of quoted text</entry></row>
<row><entry>?</entry><entry>show keybindings</entry></row>
<row><entry>/</entry><entry>regular expression search</entry></row>
<row><entry>Esc /</entry><entry>backward regular expression search</entry></row>
<row><entry>\</entry><entry>toggle highlighting of search matches</entry></row>
<row><entry>^</entry><entry>jump to the top of the message</entry></row>
</tbody>
</tgroup>
</table>

<para>
In addition to key bindings in <xref linkend="tab-key-pager"/>, many of
the functions from the index menu are also available in the pager, such
as <literal>&lt;delete-message&gt;</literal> or
<literal>&lt;copy-message&gt;</literal> (this is one advantage over
using an external pager to view messages).
</para>

<para>
Also, the internal pager supports a couple other advanced features. For
one, it will accept and translate the <quote>standard</quote> nroff
sequences for bold and underline. These sequences are a series of either
the letter, backspace (<quote>^H</quote>), the letter again for bold or
the letter, backspace, <quote>_</quote> for denoting underline. Mutt
will attempt to display these in bold and underline respectively if your
terminal supports them. If not, you can use the bold and underline <link
linkend="color">color</link> objects to specify a
<command>color</command> or mono attribute for them.
</para>

<para>
Additionally, the internal pager supports the ANSI escape sequences for
character attributes.  Mutt translates them into the correct color and
character settings.  The sequences Mutt supports are:
</para>

<screen>
\e[<emphasis>Ps</emphasis>;<emphasis>Ps</emphasis>;..<emphasis>Ps</emphasis>;m
</screen>

<para>
where <emphasis>Ps</emphasis> can be one of the codes shown in <xref
linkend="tab-ansi-esc"/>.
</para>

<table id="tab-ansi-esc">
<title>ANSI escape sequences</title>
<tgroup cols="2">
<thead>
<row><entry>Escape code</entry><entry>Description</entry></row>
</thead>
<tbody>
<row><entry>0</entry><entry>All attributes off</entry></row>
<row><entry>1</entry><entry>Bold on</entry></row>
<row><entry>4</entry><entry>Underline on</entry></row>
<row><entry>5</entry><entry>Blink on</entry></row>
<row><entry>7</entry><entry>Reverse video on</entry></row>
<row><entry>3<emphasis>&lt;color&gt;</emphasis></entry><entry>Foreground color is <emphasis>&lt;color&gt;</emphasis> (see <xref linkend="tab-color"/>)</entry></row>
<row><entry>4<emphasis>&lt;color&gt;</emphasis></entry><entry>Background color is <emphasis>&lt;color&gt;</emphasis> (see <xref linkend="tab-color"/>)</entry></row>
</tbody>
</tgroup>
</table>

<table id="tab-color">
<title>Color sequences</title>
<tgroup cols="2">
<thead>
<row><entry>Color code</entry><entry>Color</entry></row>
</thead>
<tbody>
<row><entry>0</entry><entry>Black</entry></row>
<row><entry>1</entry><entry>Red</entry></row>
<row><entry>2</entry><entry>Green</entry></row>
<row><entry>3</entry><entry>Yellow</entry></row>
<row><entry>4</entry><entry>Blue</entry></row>
<row><entry>5</entry><entry>Magenta</entry></row>
<row><entry>6</entry><entry>Cyan</entry></row>
<row><entry>7</entry><entry>White</entry></row>
</tbody>
</tgroup>
</table>

<para>
Mutt uses these attributes for handling <literal>text/enriched</literal>
messages, and they can also be used by an external <link
linkend="auto-view">autoview</link> script for highlighting purposes.
</para>

<note>
<para>
If you change the colors for your display, for example by changing the
color associated with color2 for your xterm, then that color will be
used instead of green.
</para>
</note>

<note>
<para>
Note that the search commands in the pager take regular expressions,
which are not quite the same as the more complex <link
linkend="patterns">patterns</link> used by the search command in the
index. This is because patterns are used to select messages by criteria
whereas the pager already displays a selected message.
</para>
</note>

</sect2>

<sect2 id="threads">
<title>Threaded Mode</title>

<para>
So-called <quote>threads</quote> provide a hierarchy of messages where
replies are linked to their parent message(s). This organizational form
is extremely useful in mailing lists where different parts of the
discussion diverge. Mutt displays threads as a tree structure.
</para>

<para>
In Mutt, when a mailbox is <link linkend="sort">sorted</link>
by <emphasis>threads</emphasis>, there are a few additional functions
available in the <emphasis>index</emphasis>
and <emphasis>pager</emphasis> modes as shown in
<xref linkend="tab-key-threads"/>.
</para>

<table id="tab-key-threads">
<title>Most common thread mode keys</title>
<tgroup cols="3">
<thead>
<row><entry>Key</entry><entry>Function</entry><entry>Description</entry></row>
</thead>
<tbody>
<row><entry>^D</entry><entry><literal>&lt;delete-thread&gt;</literal></entry><entry>delete all messages in the current thread</entry></row>
<row><entry>^U</entry><entry><literal>&lt;undelete-thread&gt;</literal></entry><entry>undelete all messages in the current thread</entry></row>
<row><entry>^N</entry><entry><literal>&lt;next-thread&gt;</literal></entry><entry>jump to the start of the next thread</entry></row>
<row><entry>^P</entry><entry><literal>&lt;previous-thread&gt;</literal></entry><entry>jump to the start of the previous thread</entry></row>
<row><entry>^R</entry><entry><literal>&lt;read-thread&gt;</literal></entry><entry>mark the current thread as read</entry></row>
<row><entry>Esc d</entry><entry><literal>&lt;delete-subthread&gt;</literal></entry><entry>delete all messages in the current subthread</entry></row>
<row><entry>Esc u</entry><entry><literal>&lt;undelete-subthread&gt;</literal></entry><entry>undelete all messages in the current subthread</entry></row>
<row><entry>Esc n</entry><entry><literal>&lt;next-subthread&gt;</literal></entry><entry>jump to the start of the next subthread</entry></row>
<row><entry>Esc p</entry><entry><literal>&lt;previous-subthread&gt;</literal></entry><entry>jump to the start of the previous subthread</entry></row>
<row><entry>Esc r</entry><entry><literal>&lt;read-subthread&gt;</literal></entry><entry>mark the current subthread as read</entry></row>
<row><entry>Esc t</entry><entry><literal>&lt;tag-thread&gt;</literal></entry><entry>toggle the tag on the current thread</entry></row>
<row><entry>Esc v</entry><entry><literal>&lt;collapse-thread&gt;</literal></entry><entry>toggle collapse for the current thread</entry></row>
<row><entry>Esc V</entry><entry><literal>&lt;collapse-all&gt;</literal></entry><entry>toggle collapse for all threads</entry></row>
<row><entry>P</entry><entry><literal>&lt;parent-message&gt;</literal></entry><entry>jump to parent message in thread</entry></row>
</tbody>
</tgroup>
</table>

<para>
Collapsing a thread displays only the first message in the thread and
hides the others. This is useful when threads contain so many messages
that you can only see a handful of threads on the screen. See %M in
<link linkend="index-format">$index_format</link>.  For example, you
could use <quote>%?M?(#%03M)&amp;(%4l)?</quote> in <link
linkend="index-format">$index_format</link> to optionally display the
number of hidden messages if the thread is collapsed. The
<literal>%?&lt;char&gt;?&lt;if-part&gt;&amp;&lt;else-part&gt;?</literal>
syntax is explained in detail in <link
linkend="formatstrings-conditionals">format string conditionals</link>.
</para>

<para>
Technically, every reply should contain a list of its parent messages in
the thread tree, but not all do. In these cases, Mutt groups them by
subject which can be controlled using the <link
linkend="strict-threads">$strict_threads</link> variable.
</para>

</sect2>

<sect2 id="reading-misc">
<title>Miscellaneous Functions</title>

<para>
In addition, the <emphasis>index</emphasis> and
<emphasis>pager</emphasis> menus have these interesting functions:
</para>

<variablelist>

<varlistentry>
<term>
<literal>&lt;create-alias&gt;</literal><anchor id="create-alias"/>
(default: a)
</term>
<listitem>
<para>
Creates a new alias based upon the current message (or prompts for a new
one).  Once editing is complete, an <link
linkend="alias"><command>alias</command></link> command is added to the
file specified by the <link linkend="alias-file">$alias_file</link>
variable for future use
</para>

<note>
<para>
Mutt does not read the <link linkend="alias-file">$alias_file</link>
upon startup so you must explicitly <link
linkend="source"><command>source</command></link> the file.
</para>
</note>
</listitem>
</varlistentry>

<varlistentry>
<term>
<literal>&lt;check-traditional-pgp&gt;</literal><anchor
id="check-traditional-pgp"/> (default: Esc P)
</term>
<listitem>
<para>
This function will search the current message for content signed or
encrypted with PGP the <quote>traditional</quote> way, that is, without
proper MIME tagging.  Technically, this function will temporarily change
the MIME content types of the body parts containing PGP data; this is
similar to the <link
linkend="edit-type"><literal>&lt;edit-type&gt;</literal></link>
function's effect.
</para>
</listitem>
</varlistentry>

<varlistentry>
<term>
<literal>&lt;edit&gt;</literal><anchor id="edit"/> (default: e)
</term>
<listitem>
<para>
This command (available in the index and pager) allows you to edit the
raw current message as it's present in the mail folder.  After you have
finished editing, the changed message will be appended to the current
folder, and the original message will be marked for deletion; if the
message is unchanged it won't be replaced.
</para>
</listitem>
</varlistentry>

<varlistentry>
<term>
<literal>&lt;edit-type&gt;</literal><anchor id="edit-type"/> (default:
^E on the attachment menu, and in the pager and index menus; ^T on the
compose menu)
</term>
<listitem>
<para>
This command is used to temporarily edit an attachment's content type to
fix, for instance, bogus character set parameters.  When invoked from
the index or from the pager, you'll have the opportunity to edit the
top-level attachment's content type.  On the <link
linkend="attach-menu">attachment menu</link>, you can change any
attachment's content type. These changes are not persistent, and get
lost upon changing folders.
</para>

<para>
Note that this command is also available on the <link
linkend="compose-menu">compose menu</link>.  There, it's used to
fine-tune the properties of attachments you are going to send.
</para>
</listitem>
</varlistentry>

<varlistentry>
<term>
<literal>&lt;enter-command&gt;</literal><anchor id="enter-command"/>
(default: <quote>:</quote>)
</term>
<listitem>
<para>
This command is used to execute any command you would normally put in a
configuration file.  A common use is to check the settings of variables,
or in conjunction with <link linkend="macro">macros</link> to change
settings on the fly.
</para>
</listitem>
</varlistentry>

<varlistentry>
<term>
<literal>&lt;extract-keys&gt;</literal><anchor id="extract-keys"/>
(default: ^K)
</term>
<listitem>
<para>
This command extracts PGP public keys from the current or tagged
message(s) and adds them to your PGP public key ring.
</para>
</listitem>
</varlistentry>

<varlistentry>
<term>
<literal>&lt;forget-passphrase&gt;</literal><anchor
id="forget-passphrase"/> (default: ^F)
</term>
<listitem>
<para>
This command wipes the passphrase(s) from memory. It is useful, if you
misspelled the passphrase.
</para>
</listitem>
</varlistentry>

<varlistentry>
<term>
<literal>&lt;list-reply&gt;</literal><anchor id="list-reply"/> (default:
L)
</term>
<listitem>
<para>
Reply to the current or tagged message(s) by extracting any addresses
which match the regular expressions given by the <link
linkend="lists"><command>lists</command> or
<command>subscribe</command></link> commands, but also honor any
<literal>Mail-Followup-To</literal> header(s) if the <link
linkend="honor-followup-to">$honor_followup_to</link> configuration
variable is set.  In addition, the <literal>List-Post</literal> header field is
examined for <literal>mailto:</literal> URLs specifying a mailing list address.
Using this when replying to messages posted to mailing lists helps avoid
duplicate copies being sent to the author of the message you are replying to.
</para>
</listitem>
</varlistentry>

<varlistentry>
<term>
<literal>&lt;pipe-message&gt;</literal><anchor id="pipe-message"/>
(default: |)
</term>
<listitem>
<para>
Asks for an external Unix command and pipes the current or tagged
message(s) to it.  The variables <link
linkend="pipe-decode">$pipe_decode</link>, <link
linkend="pipe-split">$pipe_split</link>, <link
linkend="pipe-sep">$pipe_sep</link> and <link
linkend="wait-key">$wait_key</link> control the exact behavior of this
function.
</para>
</listitem>
</varlistentry>

<varlistentry>
<term>
<literal>&lt;resend-message&gt;</literal><anchor id="resend-message"/>
(default: Esc e)
</term>
<listitem>
<para>
Mutt takes the current message as a template for a new message.  This
function is best described as "recall from arbitrary folders".  It can
conveniently be used to forward MIME messages while preserving the
original mail structure. Note that the amount of headers included here
depends on the value of the <link linkend="weed">$weed</link> variable.
</para>

<para>
This function is also available from the attachment menu. You can use
this to easily resend a message which was included with a bounce message
as a <literal>message/rfc822</literal> body part.
</para>
</listitem>
</varlistentry>

<varlistentry>
<term>
<literal>&lt;shell-escape&gt;</literal><anchor id="shell-escape"/>
(default: !)
</term>
<listitem>
<para>
Asks for an external Unix command and executes it.  The <link
linkend="wait-key">$wait_key</link> can be used to control whether Mutt
will wait for a key to be pressed when the command returns (presumably
to let the user read the output of the command), based on the return
status of the named command. If no command is given, an interactive
shell is executed.
</para>
</listitem>
</varlistentry>

<varlistentry>
<term>
<literal>&lt;toggle-quoted&gt;</literal><anchor id="toggle-quoted"/>
(default: T)
</term>
<listitem>
<para>
The pager uses the <link linkend="quote-regexp">$quote_regexp</link>
variable to detect quoted text when displaying the body of the message.
This function toggles the display of the quoted material in the message.
It is particularly useful when being interested in just the response and
there is a large amount of quoted text in the way.
</para>
</listitem>
</varlistentry>

<varlistentry>
<term>
<literal>&lt;skip-quoted&gt;</literal><anchor id="skip-quoted"/>
(default: S)
</term>
<listitem>
<para>
This function will go to the next line of non-quoted text which comes
after a line of quoted text in the internal pager.
</para>
</listitem>
</varlistentry>

</variablelist>

</sect2>

</sect1>

<sect1 id="sending">
<title>Sending Mail</title>

<sect2 id="sending-intro">
<title>Introduction</title>

<para>
The bindings shown in <xref linkend="tab-key-send"/> are available in
the <emphasis>index</emphasis> and <emphasis>pager</emphasis> to start a
new message.
</para>

<table id="tab-key-send">
<title>Most common mail sending keys</title>
<tgroup cols="3">
<thead>
<row><entry>Key</entry><entry>Function</entry><entry>Description</entry></row>
</thead>
<tbody>
<row><entry>m</entry><entry><literal>&lt;compose&gt;</literal></entry><entry>compose a new message</entry></row>
<row><entry>r</entry><entry><literal>&lt;reply&gt;</literal></entry><entry>reply to sender</entry></row>
<row><entry>g</entry><entry><literal>&lt;group-reply&gt;</literal></entry><entry>reply to all recipients</entry></row>
<row><entry>L</entry><entry><literal>&lt;list-reply&gt;</literal></entry><entry>reply to mailing list address</entry></row>
<row><entry>f</entry><entry><literal>&lt;forward&gt;</literal></entry><entry>forward message</entry></row>
<row><entry>b</entry><entry><literal>&lt;bounce&gt;</literal></entry><entry>bounce (remail) message</entry></row>
<row><entry>Esc k</entry><entry><literal>&lt;mail-key&gt;</literal></entry><entry>mail a PGP public key to someone</entry></row>
</tbody>
</tgroup>
</table>

<para>
<emphasis>Bouncing</emphasis> a message sends the message as-is to the
recipient you specify.  <emphasis>Forwarding</emphasis> a message allows
you to add comments or modify the message you are forwarding.  These
items are discussed in greater detail in the next section <quote><link
linkend="forwarding-mail">Forwarding and Bouncing Mail</link>.</quote>
</para>

<para>
Mutt will then enter the <emphasis>compose</emphasis> menu and prompt
you for the recipients to place on the <quote>To:</quote> header field
when you hit <literal>m</literal> to start a new message. Next, it will
ask you for the <quote>Subject:</quote> field for the message, providing
a default if you are replying to or forwarding a message. You again have
the chance to adjust recipients, subject, and security settings right
before actually sending the message. See also <link
linkend="askcc">$askcc</link>, <link linkend="askbcc">$askbcc</link>,
<link linkend="autoedit">$autoedit</link>, <link
linkend="bounce">$bounce</link>, <link
linkend="fast-reply">$fast_reply</link>, and <link
linkend="include">$include</link> for changing how and if Mutt asks
these questions.
</para>

<para>
When replying, Mutt fills these fields with proper values depending on
the reply type.  The types of replying supported are:
</para>

<variablelist>
<varlistentry>
<term>Simple reply</term>
<listitem>
<para>
Reply to the author directly.
</para>
</listitem>
</varlistentry>
<varlistentry>
<term>Group reply</term>
<listitem>
<para>
Reply to the author as well to all recipients except you; this consults
<link linkend="alternates"><command>alternates</command></link>.
</para>
</listitem>
</varlistentry>
<varlistentry>
<term>List reply</term>
<listitem>
<para>
Reply to all mailing list addresses found, either specified via
configuration or auto-detected.  See <xref linkend="lists"/> for
details.
</para>
</listitem>
</varlistentry>
</variablelist>

<para>
After getting recipients for new messages, forwards or replies, Mutt
will then automatically start your <link linkend="editor">$editor</link>
on the message body. If the <link
linkend="edit-headers">$edit_headers</link> variable is set, the headers
will be at the top of the message in your editor; the message body
should start on a new line after the existing blank line at the end of
headers.  Any messages you are replying to will be added in sort order
to the message, with appropriate
<link linkend="attribution">$attribution</link>, <link
linkend="indent-string">$indent_string</link> and <link
linkend="post-indent-string">$post_indent_string</link>.  When
forwarding a message, if the <link
linkend="mime-forward">$mime_forward</link> variable is unset, a copy of
the forwarded message will be included.  If you have specified a <link
linkend="signature">$signature</link>, it will be appended to the
message.
</para>

<para>
Once you have finished editing the body of your mail message, you are
returned to the <emphasis>compose</emphasis> menu providing the
functions shown in <xref linkend="tab-func-compose"/> to modify, send or
postpone the message.
</para>

<table id="tab-func-compose">
<title>Most common compose menu keys</title>
<tgroup cols="3">
<thead>
<row><entry>Key</entry><entry>Function</entry><entry>Description</entry></row>
</thead>
<tbody>
<row><entry>a</entry><entry><literal>&lt;attach-file&gt;</literal></entry><entry>attach a file</entry></row>
<row><entry>A</entry><entry><literal>&lt;attach-message&gt;</literal></entry><entry>attach message(s) to the message</entry></row>
<row><entry>Esc k</entry><entry><literal>&lt;attach-key&gt;</literal></entry><entry>attach a PGP public key</entry></row>
<row><entry>d</entry><entry><literal>&lt;edit-description&gt;</literal></entry><entry>edit description on attachment</entry></row>
<row><entry>D</entry><entry><literal>&lt;detach-file&gt;</literal></entry><entry>detach a file</entry></row>
<row><entry>t</entry><entry><literal>&lt;edit-to&gt;</literal></entry><entry>edit the To field</entry></row>
<row><entry>Esc f</entry><entry><literal>&lt;edit-from&gt;</literal></entry><entry>edit the From field</entry></row>
<row><entry>r</entry><entry><literal>&lt;edit-reply-to&gt;</literal></entry><entry>edit the Reply-To field</entry></row>
<row><entry>c</entry><entry><literal>&lt;edit-cc&gt;</literal></entry><entry>edit the Cc field</entry></row>
<row><entry>b</entry><entry><literal>&lt;edit-bcc&gt;</literal></entry><entry>edit the Bcc field</entry></row>
<row><entry>y</entry><entry><literal>&lt;send-message&gt;</literal></entry><entry>send the message</entry></row>
<row><entry>s</entry><entry><literal>&lt;edit-subject&gt;</literal></entry><entry>edit the Subject</entry></row>
<row><entry>S</entry><entry><literal>&lt;smime-menu&gt;</literal></entry><entry>select S/MIME options</entry></row>
<row><entry>f</entry><entry><literal>&lt;edit-fcc&gt;</literal></entry><entry>specify an <quote>Fcc</quote> mailbox</entry></row>
<row><entry>p</entry><entry><literal>&lt;pgp-menu&gt;</literal></entry><entry>select PGP options</entry></row>
<row><entry>P</entry><entry><literal>&lt;postpone-message&gt;</literal></entry><entry>postpone this message until later</entry></row>
<row><entry>q</entry><entry><literal>&lt;quit&gt;</literal></entry><entry>quit (abort) sending the message</entry></row>
<row><entry>w</entry><entry><literal>&lt;write-fcc&gt;</literal></entry><entry>write the message to a folder</entry></row>
<row><entry>i</entry><entry><literal>&lt;ispell&gt;</literal></entry><entry>check spelling (if available on your system)</entry></row>
<row><entry>^F</entry><entry><literal>&lt;forget-passphrase&gt;</literal></entry><entry>wipe passphrase(s) from memory</entry></row>
</tbody>
</tgroup>
</table>

<para>
The compose menu is also used to edit the attachments for a message
which can be either files or other messages. The
<literal>&lt;attach-message&gt;</literal> function to will prompt you
for a folder to attach messages from. You can now tag messages in that
folder and they will be attached to the message you are sending.
</para>

<note>
<para>
Note that certain operations like composing a new mail, replying,
forwarding, etc. are not permitted when you are in that folder. The %r
in <link linkend="status-format">$status_format</link> will change to a
<quote>A</quote> to indicate that you are in attach-message mode.
</para>
</note>

</sect2>

<sect2 id="edit-header">
<title>Editing the Message Header</title>

<para>
When editing the header because of <link
linkend="edit-headers">$edit_headers</link> being set, there are a
several pseudo headers available which will not be included in sent
messages but trigger special Mutt behavior.
</para>

<sect3 id="fcc-header">
<title>Fcc: Pseudo Header</title>

<para>
If you specify
</para>

<para>
<literal>Fcc:</literal> <emphasis>filename</emphasis>
</para>

<para>
as a header, Mutt will pick up <emphasis>filename</emphasis> just as if
you had used the <literal>&lt;edit-fcc&gt;</literal> function in the
<emphasis>compose</emphasis> menu.  It can later be changed from the
compose menu.
</para>

</sect3>

<sect3 id="attach-header">
<title>Attach: Pseudo Header</title>

<para>
You can also attach files to your message by specifying
</para>

<para>
<literal>Attach:</literal> <emphasis>filename</emphasis>
[ <emphasis>description</emphasis> ]
</para>

<para>
where <emphasis>filename</emphasis> is the file to attach and
<emphasis>description</emphasis> is an optional string to use as the
description of the attached file. Spaces in filenames have to be escaped
using backslash (<quote>\</quote>).  The file can be removed as well as
more added from the compose menu.
</para>

</sect3>

<sect3 id="pgp-header">
<title>Pgp: Pseudo Header</title>

<para>
If you want to use PGP, you can specify
</para>

<para>
<literal>Pgp:</literal> [ <literal>E</literal> | <literal>S</literal> | <literal>S</literal><emphasis>&lt;id&gt;</emphasis> ]

</para>

<para>
<quote>E</quote> selects encryption, <quote>S</quote> selects signing
and <quote>S&lt;id&gt;</quote> selects signing with the given key,
setting <link linkend="pgp-sign-as">$pgp_sign_as</link> permanently. The
selection can later be changed in the compose menu.
</para>

</sect3>

<sect3 id="in-reply-to-header">
<title>In-Reply-To: Header</title>

<para>
When replying to messages, the <emphasis>In-Reply-To:</emphasis> header
contains the Message-Id of the message(s) you reply to. If you remove or
modify its value, Mutt will not generate a
<emphasis>References:</emphasis> field, which allows you to create a new
message thread, for example to create a new message to a mailing list
without having to enter the mailing list's address.
</para>

<para>
If you intend to start a new thread by replying, please make really sure
you remove the <emphasis>In-Reply-To:</emphasis> header in your
editor. Otherwise, though you'll produce a technically valid reply, some
netiquette guardians will be annoyed by this so-called <quote>thread
hijacking</quote>.
</para>

</sect3>

</sect2>

<sect2 id="sending-crypto">
<title>Sending Cryptographically Signed/Encrypted Messages</title>

<para>
If you have told Mutt to PGP or S/MIME encrypt a message, it will guide
you through a key selection process when you try to send the message.
Mutt will not ask you any questions about keys which have a certified
user ID matching one of the message recipients' mail addresses.
However, there may be situations in which there are several keys, weakly
certified user ID fields, or where no matching keys can be found.
</para>

<para>
In these cases, you are dropped into a menu with a list of keys from
which you can select one.  When you quit this menu, or Mutt can't find
any matching keys, you are prompted for a user ID.  You can, as usually,
abort this prompt using <literal>^G</literal>.  When you do so, Mutt
will return to the compose screen.
</para>

<para>
Once you have successfully finished the key selection, the message will
be encrypted using the selected public keys when sent out.
</para>

<para>
Most fields of the entries in the key selection menu (see also <link
linkend="pgp-entry-format">$pgp_entry_format</link>) have obvious
meanings.  But some explanations on the capabilities, flags, and
validity fields are in order.
</para>

<para>
The flags sequence (<quote>%f</quote>) will expand to one of the flags
in <xref linkend="tab-pgp-menuflags"/>.
</para>

<table id="tab-pgp-menuflags">
<title>PGP key menu flags</title>
<tgroup cols="2">
<thead>
<row><entry>Flag</entry><entry>Description</entry></row>
</thead>
<tbody>
<row><entry>R</entry><entry>The key has been revoked and can't be used.</entry></row>
<row><entry>X</entry><entry>The key is expired and can't be used.</entry></row>
<row><entry>d</entry><entry>You have marked the key as disabled.</entry></row>
<row><entry>c</entry><entry>There are unknown critical self-signature packets.</entry></row>
</tbody>
</tgroup>
</table>

<para>
The capabilities field (<quote>%c</quote>) expands to a two-character
sequence representing a key's capabilities.  The first character gives
the key's encryption capabilities: A minus sign (<quote>-</quote>) means
that the key cannot be used for encryption.  A dot (<quote>.</quote>)
means that it's marked as a signature key in one of the user IDs, but
may also be used for encryption.  The letter <quote>e</quote> indicates
that this key can be used for encryption.
</para>

<para>
The second character indicates the key's signing capabilities.  Once
again, a <quote>-</quote> implies <quote>not for signing</quote>,
<quote>.</quote> implies that the key is marked as an encryption key in
one of the user-ids, and <quote>s</quote> denotes a key which can be
used for signing.
</para>

<para>
Finally, the validity field (<quote>%t</quote>) indicates how
well-certified a user-id is.  A question mark (<quote>?</quote>)
indicates undefined validity, a minus character (<quote>-</quote>) marks
an untrusted association, a space character means a partially trusted
association, and a plus character (<quote>+</quote>) indicates complete
validity.
</para>

</sect2>

<sect2 id="ff">
<title>Sending Format=Flowed Messages</title>

<sect3 id="ff-concept">
<title>Concept</title>

<para>
<literal>format=flowed</literal>-style messages (or
<literal>f=f</literal> for short) are <literal>text/plain</literal>
messages that consist of paragraphs which a receiver's mail client may
reformat to its own needs which mostly means to customize line lengths
regardless of what the sender sent. Technically this is achieved by
letting lines of a <quote>flowable</quote> paragraph end in spaces
except for the last line.
</para>

<para>
While for text-mode clients like Mutt it's the best way to assume only a
standard 80x25 character cell terminal, it may be desired to let the
receiver decide completely how to view a message.
</para>

</sect3>

<sect3 id="ff-support">
<title>Mutt Support</title>

<para>
Mutt only supports setting the required <literal>format=flowed</literal>
MIME parameter on outgoing messages if the <link
linkend="text-flowed">$text_flowed</link> variable is set, specifically
it does not add the trailing spaces.
</para>

<para>
After editing the initial message text and before entering the compose
menu, Mutt properly space-stuffs the message.
<emphasis>Space-stuffing</emphasis> is required by RfC3676 defining
<literal>format=flowed</literal> and means to prepend a space to:
</para>

<itemizedlist>
<listitem><para>all lines starting with a space</para></listitem>
<listitem><para>lines starting with the word
<quote><literal>From</literal></quote> followed by
space</para></listitem>
<listitem><para>all lines starting with
<quote><literal>&gt;</literal></quote> which is not intended to be a
quote character</para></listitem>
</itemizedlist>

<note>
<para>
Mutt only supports space-stuffing for the first two types of lines but
not for the third: It is impossible to safely detect whether a leading
<literal>&gt;</literal> character starts a quote or not. Furthermore,
Mutt only applies space-stuffing <emphasis>once</emphasis> after the
initial edit is finished.
</para>
</note>

<para>
All leading spaces are to be removed by receiving clients to restore the
original message prior to further processing.
</para>

</sect3>

<sect3 id="ff-editor">
<title>Editor Considerations</title>

<para>
As Mutt provides no additional features to compose
<literal>f=f</literal> messages, it's completely up to the user and his
editor to produce proper messages. Please consider your editor's
documentation if you intend to send <literal>f=f</literal> messages.
</para>

<para>
Please note that when editing messages from the compose menu several
times before really sending a mail, it's up to the user to ensure that
the message is properly space-stuffed.
</para>

<para>
For example, <emphasis>vim</emphasis> provides the <literal>w</literal>
flag for its <literal>formatoptions</literal> setting to assist in
creating <literal>f=f</literal> messages, see <literal>:help
fo-table</literal> for details.
</para>

</sect3>

</sect2>

</sect1>

<sect1 id="forwarding-mail">
<title>Forwarding and Bouncing Mail</title>

<para>
Bouncing and forwarding let you send an existing message to recipients
that you specify. Bouncing a message sends a verbatim copy of a message
to alternative addresses as if they were the message's original
recipients specified in the Bcc header.  Forwarding a message, on the
other hand, allows you to modify the message before it is resent (for
example, by adding your own comments). Bouncing is done using the
<literal>&lt;bounce&gt;</literal> function and forwarding using the
<literal>&lt;forward&gt;</literal> function bound to <quote>b</quote>
and <quote>f</quote> respectively.
</para>

<para>
Forwarding can be done by including the original message in the new
message's body (surrounded by indicating lines) or including it as a
MIME attachment, depending on the value of the <link
linkend="mime-forward">$mime_forward</link> variable.  Decoding of
attachments, like in the pager, can be controlled by the <link
linkend="forward-decode">$forward_decode</link> and <link
linkend="mime-forward-decode">$mime_forward_decode</link> variables,
respectively.  The desired forwarding format may depend on the content,
therefore <link linkend="mime-forward">$mime_forward</link> is a
quadoption which, for example, can be set to <quote>ask-no</quote>.
</para>

<para>
The inclusion of headers is controlled by the current setting of the
<link linkend="weed">$weed</link> variable, unless <link
linkend="mime-forward">$mime_forward</link> is set.
</para>

<para>
Editing the message to forward follows the same procedure as sending or
replying to a message does.
</para>

</sect1>

<sect1 id="postponing-mail">
<title>Postponing Mail</title>

<para>
At times it is desirable to delay sending a message that you have
already begun to compose.  When the
<literal>&lt;postpone-message&gt;</literal> function is used in the
<emphasis>compose</emphasis> menu, the body of your message and
attachments are stored in the mailbox specified by the <link
linkend="postponed">$postponed</link> variable.  This means that you can
recall the message even if you exit Mutt and then restart it at a later
time.
</para>

<para>
Once a message is postponed, there are several ways to resume it.  From
the command line you can use the <quote>-p</quote> option, or if you
compose a new message from the <emphasis>index</emphasis> or
<emphasis>pager</emphasis> you will be prompted if postponed messages
exist.  If multiple messages are currently postponed, the
<emphasis>postponed</emphasis> menu will pop up and you can select which
message you would like to resume.
</para>

<note>
<para>
If you postpone a reply to a message, the reply setting of the message
is only updated when you actually finish the message and send it.  Also,
you must be in the same folder with the message you replied to for the
status of the message to be updated.
</para>
</note>

<para>
See also the <link linkend="postpone">$postpone</link> quad-option.
</para>

</sect1>

</chapter>

<chapter id="configuration">
<title>Configuration</title>

<sect1 id="configuration-files">
<title>Location of Initialization Files</title>

<para>
While the default configuration (or <quote>preferences</quote>) make
Mutt usable right out of the box, it is often desirable to tailor Mutt
to suit your own tastes. When Mutt is first invoked, it will attempt to
read the <quote>system</quote> configuration file (defaults set by your
local system administrator), unless the <quote>-n</quote> <link
linkend="commandline">command line</link> option is specified.  This
file is typically <literal>/usr/local/share/mutt/Muttrc</literal> or
<literal>/etc/Muttrc</literal>. Mutt will next look for a file named
<literal>.muttrc</literal> in your home directory.  If this file does
not exist and your home directory has a subdirectory named
<literal>.mutt</literal>, Mutt tries to load a file named
<literal>.mutt/muttrc</literal>.
</para>

<para>
<literal>.muttrc</literal> is the file where you will usually place your
<link linkend="commands">commands</link> to configure Mutt.
</para>

<para>
In addition, Mutt supports version specific configuration files that are
parsed instead of the default files as explained above.  For instance,
if your system has a <literal>Muttrc-0.88</literal> file in the system
configuration directory, and you are running version 0.88 of Mutt, this
file will be sourced instead of the <literal>Muttrc</literal> file.  The
same is true of the user configuration file, if you have a file
<literal>.muttrc-0.88.6</literal> in your home directory, when you run
Mutt version 0.88.6, it will source this file instead of the default
<literal>.muttrc</literal> file.  The version number is the same which
is visible using the <quote>-v</quote> <link
linkend="commandline">command line</link> switch or using the
<literal>show-version</literal> key (default: V) from the index menu.
</para>

</sect1>

<sect1 id="muttrc-syntax" xreflabel="Syntax of Initialization Files">
<title>Syntax of Initialization Files</title>

<para>
An initialization file consists of a series of <link
linkend="commands">commands</link>.  Each line of the file may contain
one or more commands.  When multiple commands are used, they must be
separated by a semicolon (<quote>;</quote>).
</para>

<example id="ex-rc-multiple-cmds">
<title>Multiple configuration commands per line</title>
<screen>
set realname='Mutt user' ; ignore x-
</screen>
</example>

<para>
The hash mark, or pound sign (<quote>#</quote>), is used as a
<quote>comment</quote> character. You can use it to annotate your
initialization file. All text after the comment character to the end of
the line is ignored.
</para>

<example id="ex-ec-comment">
<title>Commenting configuration files</title>
<screen>
my_hdr X-Disclaimer: Why are you listening to me? <emphasis role="comment"># This is a comment</emphasis>
</screen>
</example>

<para>
Single quotes (<quote>'</quote>) and double quotes (<quote>"</quote>)
can be used to quote strings which contain spaces or other special
characters.  The difference between the two types of quotes is similar
to that of many popular shell programs, namely that a single quote is
used to specify a literal string (one that is not interpreted for shell
variables or quoting with a backslash [see next paragraph]), while
double quotes indicate a string for which should be evaluated.  For
example, backticks are evaluated inside of double quotes, but
<emphasis>not</emphasis> for single quotes.
</para>

<para>
<quote>\</quote> quotes the next character, just as in shells such as
bash and zsh.  For example, if want to put quotes <quote>"</quote>
inside of a string, you can use <quote>\</quote> to force the next
character to be a literal instead of interpreted character.
</para>

<example id="ex-rc-quote">
<title>Escaping quotes in configuration files</title>
<screen>
set realname="Michael \"MuttDude\" Elkins"
</screen>
</example>

<para>
<quote>\\</quote> means to insert a literal <quote>\</quote> into the line.
<quote>\n</quote> and <quote>\r</quote> have their usual C meanings of linefeed and
carriage-return, respectively.
</para>

<para>
A <quote>\</quote> at the end of a line can be used to split commands
over multiple lines as it <quote>escapes</quote> the line end, provided
that the split points don't appear in the middle of command names. Lines
are first concatenated before interpretation so that a multi-line can be
commented by commenting out the first line only.
</para>

<example id="ex-rc-split">
<title>Splitting long configuration commands over several lines</title>
<screen>
set status_format="some very \
long value split \
over several lines"
</screen>
</example>

<para>
It is also possible to substitute the output of a Unix command in an
initialization file.  This is accomplished by enclosing the command in
backticks (``). In <xref linkend="ex-rc-backtick"/>, the output of the
Unix command <quote>uname -a</quote> will be substituted before the line
is parsed.  Since initialization files are line oriented, only the first
line of output from the Unix command will be substituted.
</para>

<example id="ex-rc-backtick">
<title>Using external command's output in configuration files</title>
<screen>
my_hdr X-Operating-System: `uname -a`
</screen>
</example>

<para>
Both environment variables and Mutt variables can be accessed by
prepending <quote>$</quote> to the name of the variable. For example,
</para>

<example id="ex-rc-env">
<title>Using environment variables in configuration files</title>
<screen>
set record=+sent_on_$HOSTNAME
</screen>
</example>

<para>
will cause Mutt to save outgoing messages to a folder named
<quote>sent_on_kremvax</quote> if the environment variable
<literal>$HOSTNAME</literal> is set to <quote>kremvax.</quote> (See
<link linkend="record">$record</link> for details.)
</para>

<para>
Mutt expands the variable when it is assigned, not when it is used. If
the value of a variable on the right-hand side of an assignment changes
after the assignment, the variable on the left-hand side will not be
affected.
</para>

<para>
The commands understood by Mutt are explained in the next paragraphs.
For a complete list, see the <link linkend="commands">command
reference</link>.
</para>

<para>
All configuration files are expected to be in the current locale as
specified by the <link linkend="charset">$charset</link> variable which
doesn't have a default value since it's determined by Mutt at startup.
If a configuration file is not encoded in the same character set the
<link linkend="config-charset">$config_charset</link> variable should be
used: all lines starting with the next are recoded from <link
linkend="config-charset">$config_charset</link> to <link
linkend="charset">$charset</link>.
</para>

<para>
This mechanism should be avoided if possible as it has the following
implications:
</para>

<itemizedlist>

<listitem><para>These variables should be set early in a configuration
file with <link linkend="charset">$charset</link> preceding <link
linkend="config-charset">$config_charset</link> so Mutt knows what
character set to convert to.</para></listitem>

<listitem><para>If <link linkend="config-charset">$config_charset</link>
is set, it should be set in each configuration file because the value is
global and <emphasis>not</emphasis> per configuration
file.</para></listitem>

<listitem><para>Because Mutt first recodes a line before it attempts to
parse it, a conversion introducing question marks or other characters as
part of errors (unconvertable characters, transliteration) may introduce
syntax errors or silently change the meaning of certain tokens
(e.g. inserting question marks into regular
expressions).</para></listitem>

</itemizedlist>

</sect1>

<sect1 id="addrgroup">
<title>Address Groups</title>

<para>Usage:</para>

<cmdsynopsis>
<command>group</command>
<arg choice="opt" rep="repeat">
<option>-group</option>
<replaceable class="parameter">name</replaceable>
</arg>
<group choice="req">
<arg choice="plain" rep="repeat">
<option>-rx</option>
<replaceable class="parameter">expr</replaceable>
</arg>
<arg choice="plain" rep="repeat">
<option>-addr</option>
<replaceable class="parameter">expr</replaceable>
</arg>
</group>

<command>ungroup</command>
<arg choice="opt" rep="repeat">
<option>-group</option>
<replaceable class="parameter">name</replaceable>
</arg>
<group choice="req">
<arg choice="plain">
<replaceable class="parameter">*</replaceable>
</arg>
<arg choice="plain" rep="repeat">
<option>-rx</option>
<replaceable class="parameter">expr</replaceable>
</arg>
<arg choice="plain" rep="repeat">
<option>-addr</option>
<replaceable class="parameter">expr</replaceable>
</arg>
</group>
</cmdsynopsis>

<para>
Mutt supports grouping addresses logically into named groups. An address
or address pattern can appear in several groups at the same time. These
groups can be used in <link linkend="patterns">patterns</link> (for searching, limiting and tagging) and
in hooks by using group patterns. This can be useful to classify mail
and take certain actions depending on in what groups the message is.
For example, the mutt user's mailing list would fit into the categories
<quote>mailing list</quote> and <quote>mutt-related</quote>. Using <link
linkend="send-hook"><literal>send-hook</literal></link>, the sender can
be set to a dedicated one for writing mailing list messages, and the
signature could be set to a mutt-related one for writing to a mutt list
&mdash; for other lists, the list sender setting still applies but a
different signature can be selected. Or, given a group only containing
recipients known to accept encrypted mail,
<quote>auto-encryption</quote> can be achieved easily.
</para>

<para>
The <command>group</command> command is used to directly add either
addresses or regular expressions to the specified group or groups. The
different categories of arguments to the <command>group</command>
command can be in any order. The flags <literal>-rx</literal> and
<literal>-addr</literal> specify what the following strings (that cannot
begin with a hyphen) should be interpreted as: either a regular
expression or an email address, respectively.
</para>

<para>
These address groups can also be created implicitly by the <link
linkend="alias"><command>alias</command></link>, <link
linkend="lists"><command>lists</command></link>, <link
linkend="lists"><command>subscribe</command></link> and <link
linkend="alternates"><command>alternates</command></link> commands by
specifying the optional <literal>-group</literal> option. For example,
</para>

<screen>
alternates -group me address1 address2
alternates -group me -group work address3
</screen>

<para>
would create a group named <quote>me</quote> which contains all your
addresses and a group named <quote>work</quote> which contains only your
work address <emphasis>address3</emphasis>. Besides many other
possibilities, this could be used to automatically mark your own
messages in a mailing list folder as read or use a special signature for
work-related messages.
</para>

<para>
The <command>ungroup</command> command is used to remove addresses or
regular expressions from the specified group or groups. The syntax is
similar to the <command>group</command> command, however the special
character <literal>*</literal> can be used to empty a group of all of
its contents. As soon as a group gets empty because all addresses and
regular expressions have been removed, it'll internally be removed, too
(i.e. there cannot be an empty group). When removing regular expressions
from a group, the pattern must be specified exactly as given to the
<command>group</command> command or <literal>-group</literal> argument.
</para>

</sect1>

<sect1 id="alias">
<title>Defining/Using Aliases</title>

<para>Usage:</para>

<cmdsynopsis>
<command>alias</command>
<arg choice="opt" rep="repeat">
<option>-group</option>
<replaceable class="parameter">name</replaceable>
</arg>
<arg choice="plain">
<replaceable class="parameter">key</replaceable>
</arg>
<arg choice="plain">
<replaceable class="parameter">address</replaceable>
</arg>
<arg choice="opt" rep="repeat">
<replaceable class="parameter">address</replaceable>
</arg>

<command>unalias</command>
<arg choice="opt" rep="repeat">
<option>-group</option>
<replaceable>name</replaceable>
</arg>
<group choice="req">
<arg choice="plain">
<replaceable class="parameter">*</replaceable>
</arg>
<arg choice="plain" rep="repeat">
<replaceable class="parameter">key</replaceable>
</arg>
</group>
</cmdsynopsis>

<para>
It's usually very cumbersome to remember or type out the address of
someone you are communicating with.  Mutt allows you to create
<quote>aliases</quote> which map a short string to a full address.
</para>

<note>
<para>
If you want to create an alias for more than one address, you
<emphasis>must</emphasis> separate the addresses with a comma
(<quote>,</quote>).
</para>
</note>

<para>
The optional <literal>-group</literal> argument to
<command>alias</command> causes the aliased address(es) to be added to
the named <emphasis>group</emphasis>.
</para>

<para>
To remove an alias or aliases (<quote>*</quote> means all aliases):
</para>

<screen>
alias muttdude me@cs.hmc.edu (Michael Elkins)
alias theguys manny, moe, jack
</screen>

<para>
Unlike other mailers, Mutt doesn't require aliases to be defined in a
special file.  The <command>alias</command> command can appear anywhere
in a configuration file, as long as this file is <link
linkend="source"><command>source</command>d</link>.  Consequently, you
can have multiple alias files, or you can have all aliases defined in
your <literal>.muttrc</literal>.
</para>

<para>
On the other hand, the <link
linkend="create-alias"><literal>&lt;create-alias&gt;</literal></link>
function can use only one file, the one pointed to by the <link
linkend="alias-file">$alias_file</link> variable (which is
<literal>~/.muttrc</literal> by default). This file is not special
either, in the sense that Mutt will happily append aliases to any file,
but in order for the new aliases to take effect you need to explicitly
<link linkend="source"><command>source</command></link> this file too.
</para>

<example id="ex-alias-external">
<title>Configuring external alias files</title>
<screen>
source /usr/local/share/Mutt.aliases
source ~/.mail_aliases
set alias_file=~/.mail_aliases
</screen>
</example>

<para>
To use aliases, you merely use the alias at any place in Mutt where Mutt
prompts for addresses, such as the <emphasis>To:</emphasis> or
<emphasis>Cc:</emphasis> prompt.  You can also enter aliases in your
editor at the appropriate headers if you have the <link
linkend="edit-headers">$edit_headers</link> variable set.
</para>

<para>
In addition, at the various address prompts, you can use the tab
character to expand a partial alias to the full alias.  If there are
multiple matches, Mutt will bring up a menu with the matching aliases.
In order to be presented with the full list of aliases, you must hit tab
without a partial alias, such as at the beginning of the prompt or after
a comma denoting multiple addresses.
</para>

<para>
In the alias menu, you can select as many aliases as you want with the
<literal>select-entry</literal> key (default: &lt;Return&gt;), and use
the <emphasis>exit</emphasis> key (default: q) to return to the address
prompt.
</para>

</sect1>

<sect1 id="bind">
<title>Changing the Default Key Bindings</title>

<para>Usage:</para>

<cmdsynopsis>
<command>bind</command>
<arg choice="plain">
<replaceable class="parameter">map</replaceable>
</arg>
<arg choice="plain">
<replaceable class="parameter">key</replaceable>
</arg>
<arg choice="plain">
<replaceable class="parameter">function</replaceable>
</arg>
</cmdsynopsis>

<para>
This command allows you to change the default key bindings (operation
invoked when pressing a key).
</para>

<para>
<emphasis>map</emphasis> specifies in which menu the binding belongs.
Multiple maps may be specified by separating them with commas (no
additional whitespace is allowed). The currently defined maps are:
</para>

<anchor id="maps"/>
<variablelist>

<varlistentry>
<term>generic</term>
<listitem>
<para>
This is not a real menu, but is used as a fallback for all of the other
menus except for the pager and editor modes.  If a key is not defined in
another menu, Mutt will look for a binding to use in this menu.  This
allows you to bind a key to a certain function in multiple menus instead
of having multiple <command>bind</command> statements to accomplish the
same task.
</para>
</listitem>
</varlistentry>
<varlistentry>
<term>alias</term>
<listitem>
<para>
The alias menu is the list of your personal aliases as defined in your
<literal>.muttrc</literal>.  It is the mapping from a short alias name
to the full email address(es) of the recipient(s).
</para>
</listitem>
</varlistentry>
<varlistentry>
<term>attach</term>
<listitem>
<para>
The attachment menu is used to access the attachments on received
messages.
</para>
</listitem>
</varlistentry>
<varlistentry>
<term>browser</term>
<listitem>
<para>
The browser is used for both browsing the local directory structure, and
for listing all of your incoming mailboxes.
</para>
</listitem>
</varlistentry>
<varlistentry>
<term>editor</term>
<listitem>
<para>
The editor is used to allow the user to enter a single line of text, such as
the <emphasis>To</emphasis> or <emphasis>Subject</emphasis> prompts in the
<literal>compose</literal> menu.
</para>
</listitem>
</varlistentry>
<varlistentry>
<term>index</term>
<listitem>
<para>
The index is the list of messages contained in a mailbox.
</para>
</listitem>
</varlistentry>
<varlistentry>
<term>compose</term>
<listitem>
<para>
The compose menu is the screen used when sending a new message.
</para>
</listitem>
</varlistentry>
<varlistentry>
<term>pager</term>
<listitem>
<para>
The pager is the mode used to display message/attachment data, and help
listings.
</para>
</listitem>
</varlistentry>
<varlistentry>
<term>pgp</term>
<listitem>
<para>
The pgp menu is used to select the OpenPGP keys used to encrypt outgoing
messages.
</para>
</listitem>
</varlistentry>
<varlistentry>
<term>smime</term>
<listitem>
<para>
The smime menu is used to select the OpenSSL certificates used to
encrypt outgoing messages.
</para>
</listitem>
</varlistentry>
<varlistentry>
<term>postpone</term>
<listitem>
<para>
The postpone menu is similar to the index menu, except is used when
recalling a message the user was composing, but saved until later.
</para>
</listitem>
</varlistentry>
<varlistentry>
<term>query</term>
<listitem>
<para>
The query menu is the browser for results returned by <link
linkend="query-command">$query_command</link>.
</para>
</listitem>
</varlistentry>
<varlistentry>
<term>mix</term>
<listitem>
<para>
The mixmaster screen is used to select remailer options for outgoing
messages (if Mutt is compiled with Mixmaster support).
</para>
</listitem>
</varlistentry>
</variablelist>

<para>
<emphasis>key</emphasis> is the key (or key sequence) you wish to bind.
To specify a control character, use the sequence
<emphasis>\Cx</emphasis>, where <emphasis>x</emphasis> is the letter of
the control character (for example, to specify control-A use
<quote>\Ca</quote>).  Note that the case of <emphasis>x</emphasis> as
well as <emphasis>\C</emphasis> is ignored, so that
<emphasis>\CA</emphasis>, <emphasis>\Ca</emphasis>,
<emphasis>\cA</emphasis> and <emphasis>\ca</emphasis> are all
equivalent.  An alternative form is to specify the key as a three digit
octal number prefixed with a <quote>\</quote> (for example
<emphasis>\177</emphasis> is equivalent to <emphasis>\c?</emphasis>). In
addition, <emphasis>key</emphasis> may be a symbolic name as shown in
<xref linkend="tab-key-names"/>.
</para>

<table id="tab-key-names">
<title>Symbolic key names</title>
<tgroup cols="2">
<thead>
<row><entry>Symbolic name</entry><entry>Meaning</entry></row>
</thead>
<tbody>
<row><entry>\t</entry><entry>tab</entry></row>
<row><entry>&lt;tab&gt;</entry><entry>tab</entry></row>
<row><entry>&lt;backtab&gt;</entry><entry>backtab / shift-tab</entry></row>
<row><entry>\r</entry><entry>carriage return</entry></row>
<row><entry>\n</entry><entry>newline</entry></row>
<row><entry>\e</entry><entry>escape</entry></row>
<row><entry>&lt;esc&gt;</entry><entry>escape</entry></row>
<row><entry>&lt;up&gt;</entry><entry>up arrow</entry></row>
<row><entry>&lt;down&gt;</entry><entry>down arrow</entry></row>
<row><entry>&lt;left&gt;</entry><entry>left arrow</entry></row>
<row><entry>&lt;right&gt;</entry><entry>right arrow</entry></row>
<row><entry>&lt;pageup&gt;</entry><entry>Page Up</entry></row>
<row><entry>&lt;pagedown&gt;</entry><entry>Page Down</entry></row>
<row><entry>&lt;backspace&gt;</entry><entry>Backspace</entry></row>
<row><entry>&lt;delete&gt;</entry><entry>Delete</entry></row>
<row><entry>&lt;insert&gt;</entry><entry>Insert</entry></row>
<row><entry>&lt;enter&gt;</entry><entry>Enter</entry></row>
<row><entry>&lt;return&gt;</entry><entry>Return</entry></row>
<row><entry>&lt;home&gt;</entry><entry>Home</entry></row>
<row><entry>&lt;end&gt;</entry><entry>End</entry></row>
<row><entry>&lt;space&gt;</entry><entry>Space bar</entry></row>
<row><entry>&lt;f1&gt;</entry><entry>function key 1</entry></row>
<row><entry>&lt;f10&gt;</entry><entry>function key 10</entry></row>
</tbody>
</tgroup>
</table>

<para>
<emphasis>key</emphasis> does not need to be enclosed in quotes unless
it contains a space (<quote>&nbsp;</quote>) or semi-colon
(<quote>;</quote>).
</para>

<para>
<emphasis>function</emphasis> specifies which action to take when
<emphasis>key</emphasis> is pressed.  For a complete list of functions,
see the <link linkend="functions">reference</link>. Note that the
<command>bind</command> expects <emphasis>function</emphasis> to be
specified without angle brackets.
</para>

<para>
The special function <literal>&lt;noop&gt;</literal> unbinds the
specified key sequence.
</para>

</sect1>

<sect1 id="charset-hook">
<title>Defining Aliases for Character Sets</title>

<para>Usage:</para>

<cmdsynopsis>
<command>charset-hook</command>
<arg choice="plain">
<replaceable class="parameter">alias</replaceable>
</arg>
<arg choice="plain">
<replaceable class="parameter">charset</replaceable>
</arg>

<command>iconv-hook<anchor id="iconv-hook"/></command>
<arg choice="plain">
<replaceable class="parameter">charset</replaceable>
</arg>
<arg choice="plain">
<replaceable class="parameter">local-charset</replaceable>
</arg>
</cmdsynopsis>

<para>
The <command>charset-hook</command> command defines an alias for a
character set.  This is useful to properly display messages which are
tagged with a character set name not known to Mutt.
</para>

<para>
The <command>iconv-hook</command> command defines a system-specific name
for a character set.  This is helpful when your systems character
conversion library insists on using strange, system-specific names for
character sets.
</para>

</sect1>

<sect1 id="folder-hook">
<title>Setting Variables Based Upon Mailbox</title>

<para>Usage:</para>

<cmdsynopsis>
<command>folder-hook</command>
<arg choice="plain">
<replaceable class="parameter">[!]regexp</replaceable>
</arg>
<arg choice="plain">
<replaceable class="parameter">command</replaceable>
</arg>
</cmdsynopsis>

<para>
It is often desirable to change settings based on which mailbox you are
reading.  The <command>folder-hook</command> command provides a method
by which you can execute any configuration command.
<emphasis>regexp</emphasis> is a regular expression specifying in which
mailboxes to execute <emphasis>command</emphasis> before loading.  If a
mailbox matches multiple <command>folder-hook</command>s, they are
executed in the order given in the <literal>.muttrc</literal>.
</para>

<para>
The regexp parameter has <link linkend="shortcuts">mailbox
shortcut</link> expansion performed on the first character.
See  <xref linkend="mailbox-hook"/> for more details.
</para>

<note>
<para>
If you use the <quote>!</quote> shortcut for <link
linkend="spoolfile">$spoolfile</link> at the beginning of the pattern,
you must place it inside of double or single quotes in order to
distinguish it from the logical <emphasis>not</emphasis> operator for
the expression.
</para>
</note>

<note>
<para>
Settings are <emphasis>not</emphasis> restored when you leave the
mailbox.  For example, a command action to perform is to change the
sorting method based upon the mailbox being read:
</para>

<screen>
folder-hook mutt "set sort=threads"</screen>

<para>
However, the sorting method is not restored to its previous value when
reading a different mailbox.  To specify a <emphasis>default</emphasis>
command, use the pattern <quote>.</quote> before other
<command>folder-hook</command>s adjusting a value on a per-folder basis
because <command>folder-hook</command>s are evaluated in the order given
in the configuration file.
</para>
</note>

<note>
<para>
The keyboard buffer will not be processed until after all hooks
are run; multiple <link linkend="push">push</link> or <link
linkend="exec">exec</link> commands will end up being processed in
reverse order.
</para>
</note>

<para>
The following example will set the <link linkend="sort">sort</link>
variable to <literal>date-sent</literal> for all folders but to
<literal>threads</literal> for all folders containing
<quote>mutt</quote> in their name.
</para>

<example id="ex-folder-sorting">
<title>Setting sort method based on mailbox name</title>
<screen>
folder-hook . "set sort=date-sent"
folder-hook mutt "set sort=threads"
</screen>
</example>

</sect1>

<sect1 id="macro">
<title>Keyboard Macros</title>

<para>Usage:</para>

<cmdsynopsis>
<command>macro</command>
<arg choice="plain">
<replaceable class="parameter">menu</replaceable>
</arg>
<arg choice="plain">
<replaceable class="parameter">key</replaceable>
</arg>
<arg choice="plain">
<replaceable class="parameter">sequence</replaceable>
</arg>
<arg choice="opt">
<replaceable class="parameter">description</replaceable>
</arg>
</cmdsynopsis>

<para>
Macros are useful when you would like a single key to perform a series
of actions.  When you press <emphasis>key</emphasis> in menu
<emphasis>menu</emphasis>, Mutt will behave as if you had typed
<emphasis>sequence</emphasis>.  So if you have a common sequence of
commands you type, you can create a macro to execute those commands with
a single key or fewer keys.
</para>

<para>
<emphasis>menu</emphasis> is the <link linkend="maps">map</link> which
the macro will be bound in.  Multiple maps may be specified by
separating multiple menu arguments by commas. Whitespace may not be used
in between the menu arguments and the commas separating them.
</para>

<para>
<emphasis>key</emphasis> and <emphasis>sequence</emphasis> are expanded
by the same rules as the <link linkend="bind">key bindings</link> with
some additions.  The first is that control characters in
<emphasis>sequence</emphasis> can also be specified as
<emphasis>^x</emphasis>.  In order to get a caret (<quote>^</quote>) you
need to use <emphasis>^^</emphasis>.  Secondly, to specify a certain key
such as <emphasis>up</emphasis> or to invoke a function directly, you
can use the format <emphasis>&lt;key name&gt;</emphasis> and
<emphasis>&lt;function name&gt;</emphasis>.  For a listing of key names
see the section on <link linkend="bind">key bindings</link>.  Functions
are listed in the <link linkend="functions">reference</link>.
</para>

<para>
The advantage with using function names directly is that the macros will
work regardless of the current key bindings, so they are not dependent
on the user having particular key definitions.  This makes them more
robust and portable, and also facilitates defining of macros in files
used by more than one user (e.g., the system Muttrc).
</para>

<para>
Optionally you can specify a descriptive text after
<emphasis>sequence</emphasis>, which is shown in the help screens if
they contain a description.
</para>

<note>
<para>
Macro definitions (if any) listed in the help screen(s), are
silently truncated at the screen width, and are not wrapped.
</para>
</note>

</sect1>

<sect1 id="color">
<title>Using Color and Mono Video Attributes</title>

<para>Usage:</para>

<cmdsynopsis>
<command>color</command>
<arg choice="plain">
<replaceable class="parameter">object</replaceable>
</arg>
<arg choice="plain">
<replaceable class="parameter">foreground</replaceable>
</arg>
<arg choice="plain">
<replaceable class="parameter">background</replaceable>
</arg>

<command>color</command>
<group choice="req">
<arg choice="plain">
<option>header</option>
</arg>
<arg choice="plain">
<option>body</option>
</arg>
</group>
<arg choice="plain">
<replaceable class="parameter">foreground</replaceable>
</arg>
<arg choice="plain">
<replaceable class="parameter">background</replaceable>
</arg>
<arg choice="plain">
<replaceable class="parameter">regexp</replaceable>
</arg>

<command>color</command>
<arg choice="plain">
<option><emphasis>index-object</emphasis></option>
</arg>
<arg choice="plain">
<replaceable class="parameter">foreground</replaceable>
</arg>
<arg choice="plain">
<replaceable class="parameter">background</replaceable>
</arg>
<arg choice="plain">
<replaceable class="parameter">pattern</replaceable>
</arg>

<command>uncolor</command>
<group choice="req">
<arg choice="plain">
<option><emphasis>index-object</emphasis></option>
</arg>
<arg choice="plain">
<option>header</option>
</arg>
<arg choice="plain">
<option>body</option>
</arg>
</group>
<group choice="req">
<arg choice="plain">
<replaceable>*</replaceable>
</arg>
<arg choice="plain" rep="repeat">
<replaceable>pattern</replaceable>
</arg>
</group>
</cmdsynopsis>

<para>
If your terminal supports color, you can spice up Mutt by creating your
own color scheme.  To define the color of an object (type of
information), you must specify both a foreground color
<emphasis>and</emphasis> a background color (it is not possible to only
specify one or the other).
</para>

<para>
<emphasis>header</emphasis> and <emphasis>body</emphasis> match
<emphasis>regexp</emphasis> in the header/body of a message,
<emphasis>index-object</emphasis> can match <emphasis>pattern</emphasis>
(see <xref linkend="patterns"/>) in the message index. Note that IMAP
server-side searches (=b, =B, =h) are not supported for color index
patterns.
</para>

<para>
<emphasis>object</emphasis> can be one of:
</para>

<itemizedlist>
<listitem><para>attachment</para></listitem>
<listitem><para>bold (highlighting bold patterns in the body of messages)</para></listitem>
<listitem><para>error (error messages printed by Mutt)</para></listitem>
<listitem><para>hdrdefault (default color of the message header in the pager)</para></listitem>
<listitem><para>index_author (color of the author name in the index, uses <emphasis>pattern</emphasis>)</para></listitem>
<listitem><para>index_collapsed (the number of messages in a collapsed thread in the index)</para></listitem>
<listitem><para>index_date (color of the date field in the index)</para></listitem>
<listitem><para>index_flags (color of the message flags in the index)</para></listitem>
<listitem><para>index_label (color of the message label in the index)</para></listitem>
<listitem><para>index_number (color of the message number in the index)</para></listitem>
<listitem><para>index_size (color of the message size and line number in the index)</para></listitem>
<listitem><para>index_subject (color of the subject in the index, uses <emphasis>pattern</emphasis>)</para></listitem>
<listitem><para>indicator (arrow or bar used to indicate the current item in a menu)</para></listitem>
<listitem><para>markers (the <quote>+</quote> markers at the beginning of wrapped lines in the pager)</para></listitem>
<listitem><para>message (informational messages)</para></listitem>
<listitem><para>normal</para></listitem>
<listitem><para><link linkend="progress">progress</link> (visual progress bar)</para></listitem>
<listitem><para>prompt</para></listitem>
<listitem><para>quoted (text matching <link linkend="quote-regexp">$quote_regexp</link> in the body of a message)</para></listitem>
<listitem><para>quoted1, quoted2, ..., quoted<emphasis>N</emphasis> (higher levels of quoting)</para></listitem>
<listitem><para>search (highlighting of words in the pager)</para></listitem>
<listitem><para>signature</para></listitem><listitem><para>status (mode lines used to display info about the mailbox or message)</para></listitem>
<listitem><para>tilde (the <quote>~</quote> used to pad blank lines in the pager)</para></listitem>
<listitem><para>tree (thread tree drawn in the message index and attachment menu)</para></listitem>
<listitem><para>underline (highlighting underlined patterns in the body of messages)</para></listitem>
</itemizedlist>

<para>
<emphasis>index-object</emphasis> can be one of the following:
</para>

<itemizedlist>
<listitem><para>index (default highlighting of the entire index line, uses <emphasis>pattern</emphasis>)</para></listitem>
<listitem><para>index_date (the date field)</para></listitem>
<listitem><para>index_flags (the message flags, %S %Z, uses <emphasis>pattern</emphasis>)</para></listitem>
<listitem><para>index_number (the message number, %C)</para></listitem>
<listitem><para>index_collapsed (the number of messages in a collapsed thread, %M)</para></listitem>
<listitem><para>index_author (the author name, %A %a %F %L %n, uses <emphasis>pattern</emphasis>)</para></listitem>
<listitem><para>index_subject (the subject, %s, uses <emphasis>pattern</emphasis>)</para></listitem>
<listitem><para>index_size (the message size, %c %l)</para></listitem>
<listitem><para>index_label (the message label, %y %Y)</para></listitem>
<listitem><para>index_tags (the transformed message tags, %g)</para></listitem>
<listitem><para>index_tag (an individual message tag, %G, uses <emphasis>pattern / tag name</emphasis>)</para></listitem>
</itemizedlist>

<para>
<emphasis>foreground</emphasis> and <emphasis>background</emphasis> can
be one of the following:
</para>

<itemizedlist>
<listitem><para>white</para></listitem>
<listitem><para>black</para></listitem>
<listitem><para>green</para></listitem>
<listitem><para>magenta</para></listitem>
<listitem><para>blue</para></listitem>
<listitem><para>cyan</para></listitem>
<listitem><para>yellow</para></listitem>
<listitem><para>red</para></listitem>
<listitem><para>default</para></listitem>
<listitem><para>color<emphasis>x</emphasis></para>
</listitem>
</itemizedlist>

<para>
<emphasis>foreground</emphasis> can optionally be prefixed with the
keyword <literal>bright</literal> to make the foreground color boldfaced
(e.g., <literal>brightred</literal>).
</para>

<para>
If your terminal supports it, the special keyword
<emphasis>default</emphasis> can be used as a transparent color.  The
value <emphasis>brightdefault</emphasis> is also valid.  If Mutt is
linked against the <emphasis>S-Lang</emphasis> library, you also need to
set the <literal>$COLORFGBG</literal> environment variable to the
default colors of your terminal for this to work; for example (for
Bourne-like shells):
</para>

<screen>
set COLORFGBG="green;black"
export COLORFGBG
</screen>

<note>
<para>
The <emphasis>S-Lang</emphasis> library requires you to use the
<emphasis>lightgray</emphasis> and <emphasis>brown</emphasis> keywords
instead of <emphasis>white</emphasis> and <emphasis>yellow</emphasis>
when setting this variable.
</para>
</note>

<note>
<para>
The <command>uncolor</command> command can be applied to the index,
header and body objects only.  It removes entries from the list. You
<emphasis>must</emphasis> specify the same pattern specified in the
<command>color</command> command for it to be removed.  The pattern
<quote>*</quote> is a special token which means to clear the color list
of all entries.
</para>
</note>

<para>
Mutt also recognizes the keywords <emphasis>color0</emphasis>,
<emphasis>color1</emphasis>, ...,
<emphasis>color</emphasis><emphasis>N-1</emphasis>
(<emphasis>N</emphasis> being the number of colors supported by your
terminal).  This is useful when you remap the colors for your display
(for example by changing the color associated with
<emphasis>color2</emphasis> for your xterm), since color names may then
lose their normal meaning.
</para>

<anchor id="mono"/>
<para>
If your terminal does not support color, it is still possible change the
video attributes through the use of the <quote>mono</quote>
command. Usage:
</para>

<cmdsynopsis>
<command>mono</command>
<arg choice="plain">
<replaceable class="parameter">object</replaceable>
</arg>
<arg choice="plain">
<replaceable class="parameter">attribute</replaceable>
</arg>

<command>mono</command>
<group choice="req">
<arg choice="plain">
<option>header</option>
</arg>
<arg choice="plain">
<option>body</option>
</arg>
</group>
<arg choice="plain">
<replaceable class="parameter">attribute</replaceable>
</arg>
<arg choice="plain">
<replaceable class="parameter">regexp</replaceable>
</arg>

<command>mono</command>
<arg choice="plain">
<option>index</option>
</arg>
<arg choice="plain">
<replaceable class="parameter">attribute</replaceable>
</arg>
<arg choice="plain">
<replaceable class="parameter">pattern</replaceable>
</arg>

<command>unmono</command>
<group choice="req">
<arg choice="plain">
<option><emphasis>index-object</emphasis></option>
</arg>
<arg choice="plain">
<option>header</option>
</arg>
<arg choice="plain">
<option>body</option>
</arg>
</group>
<group choice="req">
<arg choice="plain">
<replaceable>*</replaceable>
</arg>
<arg choice="plain" rep="repeat">
<replaceable>pattern</replaceable>
</arg>
</group>
</cmdsynopsis>

<para>
For <emphasis>object</emphasis>, see the <command>color</command>
command. <emphasis>attribute</emphasis> can be one of the following:
</para>

<itemizedlist>
<listitem><para>none</para></listitem>
<listitem><para>bold</para></listitem>
<listitem><para>underline</para></listitem>
<listitem><para>reverse</para></listitem>
<listitem><para>standout</para></listitem>
</itemizedlist>

</sect1>

<sect1 id="msg-hdr-display">
<title>Message Header Display</title>

<sect2 id="hdr-folding">
<title>Header Display</title>

<para>
When displaying a message in the pager, Mutt folds long header lines at
<link linkend="wrap">$wrap</link> columns. Though there're precise rules
about where to break and how, Mutt always folds headers using a tab for
readability. (Note that the sending side is not affected by this, Mutt
tries to implement standards compliant folding.)
</para>

</sect2>

<sect2 id="ignore">
<title>Selecting Headers</title>

<para>Usage:</para>

<cmdsynopsis>
<command>ignore</command>
<arg choice="plain">
<replaceable class="parameter">pattern</replaceable>
</arg>
<arg choice="opt" rep="repeat">
<replaceable class="parameter">pattern</replaceable>
</arg>

<command>unignore</command>
<group choice="req">
<arg choice="plain">
<replaceable>*</replaceable>
</arg>
<arg choice="plain" rep="repeat">
<replaceable>pattern</replaceable>
</arg>
</group>
</cmdsynopsis>

<para>
Messages often have many header fields added by automatic processing
systems, or which may not seem useful to display on the screen.  This
command allows you to specify header fields which you don't normally
want to see in the pager.
</para>

<para>
You do not need to specify the full header field name.  For example,
<quote>ignore content-</quote> will ignore all header fields that begin
with the pattern <quote>content-</quote>. <quote>ignore *</quote> will
ignore all headers.
</para>

<para>
To remove a previously added token from the list, use the
<quote>unignore</quote> command.  The <quote>unignore</quote> command
will make Mutt display headers with the given pattern.  For example, if
you do <quote>ignore x-</quote> it is possible to <quote>unignore
x-mailer</quote>.
</para>

<para>
<quote>unignore *</quote> will remove all tokens from the ignore list.
</para>

<example id="ex-header-weeding">
<title>Header weeding</title>
<screen>
<emphasis role="comment"># Sven's draconian header weeding</emphasis>
ignore *
unignore from date subject to cc
unignore organization organisation x-mailer: x-newsreader: x-mailing-list:
unignore posted-to:
</screen>
</example>

</sect2>

<sect2 id="hdr-order">
<title>Ordering Displayed Headers</title>

<para>Usage:</para>

<cmdsynopsis>
<command>hdr_order</command>
<arg choice="plain">
<replaceable class="parameter">header</replaceable>
</arg>
<arg choice="opt" rep="repeat">
<replaceable class="parameter">header</replaceable>
</arg>

<command>unhdr_order</command>
<group choice="req">
<arg choice="plain">
<replaceable>*</replaceable>
</arg>
<arg choice="plain" rep="repeat">
<replaceable>header</replaceable>
</arg>
</group>
</cmdsynopsis>

<para>
With the <command>hdr_order</command> command you can specify an order
in which Mutt will attempt to present these headers to you when viewing
messages.
</para>

<para>
<quote><command>unhdr_order</command> *</quote> will clear all previous
headers from the order list, thus removing the header order effects set
by the system-wide startup file.
</para>

<example id="ex-hdr-order">
<title>Configuring header display order</title>
<screen>
hdr_order From Date: From: To: Cc: Subject:
</screen>
</example>

</sect2>
</sect1>

<sect1 id="alternates">
<title>Alternative Addresses</title>

<para>Usage:</para>

<cmdsynopsis>
<command>alternates</command>
<arg choice="opt" rep="repeat">
<option>-group</option>
<replaceable>name</replaceable>
</arg>
<arg choice="plain">
<replaceable>regexp</replaceable>
</arg>
<arg choice="opt" rep="repeat">
<replaceable>regexp</replaceable>
</arg>

<command>unalternates</command>
<arg choice="opt" rep="repeat">
<option>-group</option>
<replaceable>name</replaceable>
</arg>
<group choice="req">
<arg choice="plain">
<replaceable>*</replaceable>
</arg>
<arg choice="plain" rep="repeat">
<replaceable>regexp</replaceable>
</arg>
</group>
</cmdsynopsis>

<para>
With various functions, Mutt will treat messages differently, depending
on whether you sent them or whether you received them from someone else.
For instance, when replying to a message that you sent to a different
party, Mutt will automatically suggest to send the response to the
original message's recipients &mdash; responding to yourself won't make
much sense in many cases.  (See <link
linkend="reply-to">$reply_to</link>.)
</para>

<para>
Many users receive e-mail under a number of different addresses. To
fully use Mutt's features here, the program must be able to recognize
what e-mail addresses you receive mail under. That's the purpose of the
<command>alternates</command> command: It takes a list of regular
expressions, each of which can identify an address under which you
receive e-mail.
</para>

<para>
As addresses are matched using regular expressions and not exact strict
comparisons, you should make sure you specify your addresses as precise
as possible to avoid mismatches. For example, if you specify:
</para>

<screen>
alternates user@example
</screen>

<para>
Mutt will consider <quote><literal>some-user@example</literal></quote>
as being your address, too which may not be desired. As a solution, in
such cases addresses should be specified as:
</para>

<screen>
alternates '^user@example$'
</screen>

<para>
The <literal>-group</literal> flag causes all of the subsequent regular
expressions to be added to the named group.
</para>

<para>
The <command>unalternates</command> command can be used to write
exceptions to <command>alternates</command> patterns. If an address
matches something in an <command>alternates</command> command, but you
nonetheless do not think it is from you, you can list a more precise
pattern under an <command>unalternates</command> command.
</para>

<para>
To remove a regular expression from the <command>alternates</command>
list, use the <command>unalternates</command> command with exactly the
same <emphasis>regexp</emphasis>.  Likewise, if the
<emphasis>regexp</emphasis> for an <command>alternates</command> command
matches an entry on the <command>unalternates</command> list, that
<command>unalternates</command> entry will be removed. If the
<emphasis>regexp</emphasis> for <command>unalternates</command> is
<quote>*</quote>, <emphasis>all entries</emphasis> on
<command>alternates</command> will be removed.
</para>

</sect1>

<sect1 id="lists">
<title>Mailing Lists</title>

<anchor id="subscribe"/>
<para>Usage:</para>

<cmdsynopsis>
<command>lists</command>
<arg choice="opt" rep="repeat">
<option>-group</option>
<replaceable class="parameter">name</replaceable>
</arg>
<arg choice="plain">
<replaceable class="parameter">regexp</replaceable>
</arg>
<arg choice="opt" rep="repeat">
<replaceable class="parameter">regexp</replaceable>
</arg>

<command>unlists</command>
<group choice="req">
<arg choice="plain">
<replaceable class="parameter">*</replaceable>
</arg>
<arg choice="plain" rep="repeat">
<replaceable class="parameter">regexp</replaceable>
</arg>
</group>

<command>subscribe</command>
<arg choice="opt" rep="repeat">
<option>-group</option>
<replaceable class="parameter">name</replaceable>
</arg>
<arg choice="plain">
<replaceable class="parameter">regexp</replaceable>
</arg>
<arg choice="opt" rep="repeat">
<replaceable class="parameter">regexp</replaceable>
</arg>

<command>unsubscribe</command>
<group choice="req">
<arg choice="plain">
<replaceable class="parameter">*</replaceable>
</arg>
<arg choice="plain" rep="repeat">
<replaceable class="parameter">regexp</replaceable>
</arg>
</group>
</cmdsynopsis>

<para>
Mutt has a few nice features for <link linkend="using-lists">handling
mailing lists</link>.  In order to take advantage of them, you must
specify which addresses belong to mailing lists, and which mailing lists
you are subscribed to. Mutt also has limited support for auto-detecting
mailing lists: it supports parsing <literal>mailto:</literal> links in
the common <literal>List-Post:</literal> header which has the same
effect as specifying the list address via the <command>lists</command>
command (except the group feature). Once you have done this, the <link
linkend="list-reply"><literal>&lt;list-reply&gt;</literal></link>
function will work for all known lists.  Additionally, when you send a
message to a subscribed list, Mutt will add a Mail-Followup-To header to
tell other users' mail user agents not to send copies of replies to your
personal address.
</para>

<note>
<para>
The Mail-Followup-To header is a non-standard extension which is not
supported by all mail user agents.  Adding it is not bullet-proof
against receiving personal CCs of list messages.  Also note that the
generation of the Mail-Followup-To header is controlled by the <link
linkend="followup-to">$followup_to</link> configuration variable since
it's common practice on some mailing lists to send Cc upon replies
(which is more a group- than a list-reply).
</para>
</note>

<para>
More precisely, Mutt maintains lists of patterns for the addresses of
known and subscribed mailing lists.  Every subscribed mailing list is
known. To mark a mailing list as known, use the <command>list</command>
command.  To mark it as subscribed, use <command>subscribe</command>.
</para>

<para>
You can use regular expressions with both commands. To mark all messages
sent to a specific bug report's address on Debian's bug tracking system
as list mail, for instance, you could say
</para>

<screen>
subscribe [0-9]+.*@bugs.debian.org</screen>

<para>
as it's often sufficient to just give a portion of the list's e-mail
address.
</para>

<para>
Specify as much of the address as you need to to remove ambiguity.  For
example, if you've subscribed to the Mutt mailing list, you will receive
mail addressed to <literal>mutt-users@mutt.org</literal>.  So, to tell
Mutt that this is a mailing list, you could add <literal>lists
mutt-users@</literal> to your initialization file.  To tell Mutt that
you are subscribed to it, add <literal><command>subscribe</command>
mutt-users</literal> to your initialization file instead.  If you also
happen to get mail from someone whose address is
<literal>mutt-users@example.com</literal>, you could use
<literal><command>lists</command> ^mutt-users@mutt\\.org$</literal> or
<literal><command>subscribe</command> ^mutt-users@mutt\\.org$</literal>
to match only mail from the actual list.
</para>

<para>
The <literal>-group</literal> flag adds all of the subsequent regular
expressions to the named <link linkend="addrgroup">address group</link>
in addition to adding to the specified address list.
</para>

<para>
The <quote>unlists</quote> command is used to remove a token from the
list of known and subscribed mailing-lists. Use <quote>unlists *</quote>
to remove all tokens.
</para>

<para>
To remove a mailing list from the list of subscribed mailing lists, but
keep it on the list of known mailing lists, use
<command>unsubscribe</command>.
</para>

</sect1>

<sect1 id="mbox-hook">
<title>Using Multiple Spool Mailboxes</title>

<para>Usage:</para>

<cmdsynopsis>
<command>mbox-hook</command>
<arg choice="plain">
<replaceable class="parameter">[!]regexp</replaceable>
</arg>
<arg choice="plain">
<replaceable class="parameter">mailbox</replaceable>
</arg>
</cmdsynopsis>

<para>
This command is used to move read messages from a specified mailbox to a
different mailbox automatically when you quit or change folders.
<emphasis>regexp</emphasis> is a regular expression specifying the
mailbox to treat as a <quote>spool</quote> mailbox and
<emphasis>mailbox</emphasis> specifies where mail should be saved when
read.
</para>

<para>
The regexp parameter has <link linkend="shortcuts">mailbox
shortcut</link> expansion performed on the first character.
See  <xref linkend="mailbox-hook"/> for more details.
</para>

<para>
Unlike some of the other <emphasis>hook</emphasis> commands, only the
<emphasis>first</emphasis> matching regexp is used (it is not possible
to save read mail in more than a single mailbox).
</para>

</sect1>

<sect1 id="mailboxes">
<title>Monitoring Incoming Mail</title>

<para>Usage:</para>

<cmdsynopsis>
<command>mailboxes</command>
<arg choice="plain">
<replaceable class="parameter">mailbox</replaceable>
</arg>
<arg choice="opt" rep="repeat">
<replaceable class="parameter">mailbox</replaceable>
</arg>

<command>unmailboxes</command>
<group choice="req">
<arg choice="plain">
<replaceable class="parameter">*</replaceable>
</arg>
<arg choice="plain" rep="repeat">
<replaceable class="parameter">mailbox</replaceable>
</arg>
</group>
</cmdsynopsis>

<para>
This command specifies folders which can receive mail and which will be
checked for new messages periodically.
</para>

<para>
<emphasis>folder</emphasis> can either be a local file or directory
(Mbox/Mmdf or Maildir/Mh). If Mutt was built with POP and/or IMAP
support, <emphasis>folder</emphasis> can also be a POP/IMAP folder
URL. The URL syntax is described in <xref linkend="url-syntax"/>, POP
and IMAP are described in <xref linkend="pop"/> and <xref
linkend="imap"/> respectively.
</para>

<para>
Mutt provides a number of advanced features for handling (possibly many)
folders and new mail within them, please refer to <xref
linkend="new-mail"/> for details (including in what situations and how
often Mutt checks for new mail).
</para>

<para>
The <quote>unmailboxes</quote> command is used to remove a token from
the list of folders which receive mail. Use <quote>unmailboxes *</quote>
to remove all tokens.
</para>

<note>
<para>
The folders in the <command>mailboxes</command> command are resolved
when the command is executed, so if these names contain <link
linkend="shortcuts">shortcut characters</link> (such as <quote>=</quote>
and <quote>!</quote>), any variable definition that affects these
characters (like <link linkend="folder">$folder</link> and <link
linkend="spoolfile">$spoolfile</link>) should be set before the
<command>mailboxes</command> command. If none of these shortcuts are
used, a local path should be absolute as otherwise Mutt tries to find it
relative to the directory from where Mutt was started which may not
always be desired.
</para>
</note>

</sect1>

<sect1 id="my-hdr">
<title>User-Defined Headers</title>

<para>Usage:</para>

<cmdsynopsis>
<command>my_hdr</command>
<arg choice="plain">
<replaceable class="parameter">string</replaceable>
</arg>

<command>unmy_hdr</command>
<group choice="req">
<arg choice="plain">
<replaceable class="parameter">*</replaceable>
</arg>
<arg choice="plain" rep="repeat">
<replaceable class="parameter">field</replaceable>
</arg>
</group>
</cmdsynopsis>

<para>
The <command>my_hdr</command> command allows you to create your own
header fields which will be added to every message you send and appear
in the editor if <link linkend="edit-headers">$edit_headers</link> is
set.
</para>

<para>
For example, if you would like to add an <quote>Organization:</quote>
header field to all of your outgoing messages, you can put the command
something like shown in <xref linkend="ex-my-hdr"/> in your
<literal>.muttrc</literal>.
</para>

<example id="ex-my-hdr">
<title>Defining custom headers</title>
<screen>
my_hdr Organization: A Really Big Company, Anytown, USA
</screen>
</example>

<note>
<para>
Space characters are <emphasis>not</emphasis> allowed between the
keyword and the colon (<quote>:</quote>). The standard for electronic
mail (RFC2822) says that space is illegal there, so Mutt enforces the
rule.
</para>
</note>

<para>
If you would like to add a header field to a single message, you should
either set the <link linkend="edit-headers">$edit_headers</link>
variable, or use the <literal>&lt;edit-headers&gt;</literal> function
(default: <quote>E</quote>) in the compose menu so that you can edit the
header of your message along with the body.
</para>

<para>
To remove user defined header fields, use the
<command>unmy_hdr</command> command. You may specify an asterisk
(<quote>*</quote>) to remove all header fields, or the fields to
remove. For example, to remove all <quote>To</quote> and
<quote>Cc</quote> header fields, you could use:
</para>

<screen>
unmy_hdr to cc
</screen>

</sect1>

<sect1 id="save-hook">
<title>Specify Default Save Mailbox</title>

<para>Usage:</para>

<cmdsynopsis>
<command>save-hook</command>
<arg choice="plain">
<replaceable class="parameter">[!]pattern</replaceable>
</arg>
<arg choice="plain">
<replaceable class="parameter">mailbox</replaceable>
</arg>
</cmdsynopsis>

<para>
This command is used to override the default mailbox used when saving
messages. <emphasis>mailbox</emphasis> will be used as the default if
the message matches <emphasis>pattern</emphasis>, see <xref
linkend="pattern-hook"/> for information on the exact format.
</para>

<para>
To provide more flexibility and good defaults, Mutt applies the expandos
of <link linkend="index-format">$index_format</link> to
<emphasis>mailbox</emphasis> after it was expanded.
</para>

<example id="ex-save-hook-exando">
<title>Using %-expandos in <command>save-hook</command></title>
<screen>
<emphasis role="comment"># default: save all to ~/Mail/&lt;author name&gt;</emphasis>
save-hook . ~/Mail/%F

<emphasis role="comment"># save from me@turing.cs.hmc.edu and me@cs.hmc.edu to $folder/elkins</emphasis>
save-hook me@(turing\\.)?cs\\.hmc\\.edu$ +elkins

<emphasis role="comment"># save from aol.com to $folder/spam</emphasis>
save-hook aol\\.com$ +spam
</screen>
</example>

<para>
Also see the <link
linkend="fcc-save-hook"><command>fcc-save-hook</command></link> command.
</para>

</sect1>

<sect1 id="fcc-hook">
<title>Specify Default Fcc: Mailbox When Composing</title>

<para>Usage:</para>

<cmdsynopsis>
<command>fcc-hook</command>
<arg choice="plain">
<replaceable class="parameter">[!]pattern</replaceable>
</arg>
<arg choice="plain">
<replaceable class="parameter">mailbox</replaceable>
</arg>
</cmdsynopsis>

<para>
This command is used to save outgoing mail in a mailbox other than <link
linkend="record">$record</link>.  Mutt searches the initial list of
message recipients for the first matching <emphasis>pattern</emphasis>
and uses <emphasis>mailbox</emphasis> as the default Fcc: mailbox.  If
no match is found the message will be saved to <link
linkend="record">$record</link> mailbox.
</para>

<para>
To provide more flexibility and good defaults, Mutt applies the
expandos of <link linkend="index-format">$index_format</link> to
<emphasis>mailbox</emphasis> after it was expanded.
</para>

<para>
See <xref linkend="pattern-hook"/> for information on the exact format
of <emphasis>pattern</emphasis>.
</para>

<screen>fcc-hook [@.]aol\\.com$ +spammers</screen>

<para>
...will save a copy of all messages going to the aol.com domain to the
`+spammers' mailbox by default.  Also see the <link
linkend="fcc-save-hook"><command>fcc-save-hook</command></link> command.
</para>

</sect1>

<sect1 id="fcc-save-hook">
<title>Specify Default Save Filename and Default Fcc: Mailbox at Once</title>

<para>Usage:</para>

<cmdsynopsis>
<command>fcc-save-hook</command>
<arg choice="plain">
<replaceable class="parameter">[!]pattern</replaceable>
</arg>
<arg choice="plain">
<replaceable class="parameter">mailbox</replaceable>
</arg>
</cmdsynopsis>

<para>
This command is a shortcut, equivalent to doing both a <link
linkend="fcc-hook"><command>fcc-hook</command></link> and a <link
linkend="save-hook"><command>save-hook</command></link> with its
arguments, including %-expansion on <emphasis>mailbox</emphasis>
according to <link linkend="index-format">$index_format</link>.
</para>

</sect1>

<sect1 id="send-hook">
<title>Change Settings Based Upon Message Recipients</title>

<anchor id="reply-hook"/>
<anchor id="send2-hook"/>

<para>Usage:</para>

<cmdsynopsis>
<command>reply-hook</command>
<arg choice="plain">
<replaceable class="parameter">[!]pattern</replaceable>
</arg>
<arg choice="plain">
<replaceable class="parameter">command</replaceable>
</arg>

<command>send-hook</command>
<arg choice="plain">
<replaceable class="parameter">[!]pattern</replaceable>
</arg>
<arg choice="plain">
<replaceable class="parameter">command</replaceable>
</arg>

<command>send2-hook</command>
<arg choice="plain">
<replaceable class="parameter">[!]pattern</replaceable>
</arg>
<arg choice="plain">
<replaceable class="parameter">command</replaceable>
</arg>
</cmdsynopsis>

<para>
These commands can be used to execute arbitrary configuration commands
based upon recipients of the message.  <emphasis>pattern</emphasis> is
used to match the message, see <xref linkend="pattern-hook"/> for
details. <emphasis>command</emphasis> is executed when
<emphasis>pattern</emphasis> matches.
</para>

<para>
<command>reply-hook</command> is matched against the message you are
<emphasis>replying to</emphasis>, instead of the message you are
<emphasis>sending</emphasis>.  <command>send-hook</command> is matched
against all messages, both <emphasis>new</emphasis> and
<emphasis>replies</emphasis>.
</para>

<note>
<para>
<command>reply-hook</command>s are matched <emphasis>before</emphasis> the
<command>send-hook</command>, <emphasis>regardless</emphasis> of the order
specified in the user's configuration file.  However, you can inhibit
<command>send-hook</command> in the reply case by using the pattern
<literal>'! ~Q'</literal> (<emphasis>not replied</emphasis>, see
<xref linkend="pattern-hook"/>) in the <command>send-hook</command> to tell
when <command>reply-hook</command> have been executed.
</para>
</note>

<para>
<command>send2-hook</command> is matched every time a message is
changed, either by editing it, or by using the compose menu to change
its recipients or subject.  <command>send2-hook</command> is executed
after <command>send-hook</command>, and can, e.g., be used to set
parameters such as the <link linkend="sendmail">$sendmail</link>
variable depending on the message's sender address.
</para>

<para>
For each type of <command>send-hook</command> or
<command>reply-hook</command>, when multiple matches occur, commands are
executed in the order they are specified in the
<literal>.muttrc</literal> (for that type of hook).
</para>

<para>
Example: <literal><command>send-hook</command> mutt
"<command>set</command> mime_forward signature=''"</literal>
</para>

<para>
Another typical use for this command is to change the values of the
<link linkend="attribution">$attribution</link>, <link
linkend="signature">$signature</link> and <link
linkend="locale">$locale</link> variables in order to change the
language of the attributions and signatures based upon the recipients.
</para>

<note>
<para>
<command>send-hook</command>'s are only executed once after getting the
initial list of recipients.  Adding a recipient after replying or
editing the message will not cause any <command>send-hook</command> to
be executed, similarly if <link linkend="autoedit">$autoedit</link> is
set (as then the initial list of recipients is empty). Also note that
<link linkend="my-hdr"><command>my_hdr</command></link> commands which
modify recipient headers, or the message's subject, don't have any
effect on the current message when executed from a
<command>send-hook</command>.
</para>
</note>

</sect1>

<sect1 id="message-hook">
<title>Change Settings Before Formatting a Message</title>

<para>Usage:</para>

<cmdsynopsis>
<command>message-hook</command>
<arg choice="plain">
<replaceable class="parameter">[!]pattern</replaceable>
</arg>
<arg choice="plain">
<replaceable class="parameter">command</replaceable>
</arg>
</cmdsynopsis>

<para>
This command can be used to execute arbitrary configuration commands
before viewing or formatting a message based upon information about the
message.  <emphasis>command</emphasis> is executed if the
<emphasis>pattern</emphasis> matches the message to be displayed. When
multiple matches occur, commands are executed in the order they are
specified in the <literal>.muttrc</literal>.
</para>

<para>
See <xref linkend="pattern-hook"/> for information on the exact format
of <emphasis>pattern</emphasis>.
</para>

<para>
Example:
</para>

<screen>
message-hook ~A 'set pager=builtin'
message-hook '~f freshmeat-news' 'set pager="less \"+/^  subject: .*\""'
</screen>

</sect1>

<sect1 id="crypt-hook">
<title>Choosing the Cryptographic Key of the Recipient</title>

<para>Usage:</para>

<cmdsynopsis>
<command>crypt-hook</command>
<arg choice="plain">
<replaceable class="parameter">regexp</replaceable>
</arg>
<arg choice="plain">
<replaceable class="parameter">keyid</replaceable>
</arg>
</cmdsynopsis>

<para>
When encrypting messages with PGP/GnuPG or OpenSSL, you may want to
associate a certain key with a given e-mail address automatically,
either because the recipient's public key can't be deduced from the
destination address, or because, for some reasons, you need to override
the key Mutt would normally use.  The <command>crypt-hook</command>
command provides a method by which you can specify the ID of the public
key to be used when encrypting messages to a certain recipient.
You may use multiple crypt-hooks with the same regexp; multiple
matching crypt-hooks result in the use of multiple keyids for
a recipient.  During key selection, Mutt will confirm whether each
crypt-hook is to be used (unless the <link
linkend="crypt-confirmhook">$crypt_confirmhook</link> option is unset).
If all crypt-hooks for a recipient are declined, Mutt will use the
original recipient address for key selection instead.
</para>

<para>
The meaning of <emphasis>keyid</emphasis> is to be taken broadly in this
context: You can either put a numerical key ID or fingerprint here, an
e-mail address, or even just a real name.
</para>

</sect1>

<sect1 id="push">
<title>Adding Key Sequences to the Keyboard Buffer</title>

<para>Usage:</para>

<cmdsynopsis>
<command>push</command>
<arg choice="plain">
<replaceable class="parameter">string</replaceable>
</arg>
</cmdsynopsis>

<para>
This command adds the named string to the beginning of the keyboard buffer. The string
may contain control characters, key names and function names like the
sequence string in the <link linkend="macro">macro</link> command. You
may use it to automatically run a sequence of commands at startup, or
when entering certain folders. For example, <xref
linkend="ex-folder-hook-push"/> shows how to automatically collapse all
threads when entering a folder.
</para>

<example id="ex-folder-hook-push">
<title>Embedding <command>push</command> in <command>folder-hook</command></title>
<screen>
folder-hook . 'push &lt;collapse-all&gt;'
</screen>
</example>

<para>
For using functions like shown in the example, it's important to use
angle brackets (<quote>&lt;</quote> and <quote>&gt;</quote>) to make
Mutt recognize the input as a function name. Otherwise it will simulate
individual just keystrokes, i.e. <quote><literal>push
collapse-all</literal></quote> would be interpreted as if you had typed
<quote>c</quote>, followed by <quote>o</quote>, followed by
<quote>l</quote>, ..., which is not desired and may lead to very
unexpected behavior.
</para>

<para>
Keystrokes can be used, too, but are less portable because of
potentially changed key bindings. With default bindings, this is
equivalent to the above example:
</para>

<screen>
folder-hook . 'push \eV'
</screen>

<para>
because it simulates that Esc+V was pressed (which is the default
binding of <literal>&lt;collapse-all&gt;</literal>).
</para>

</sect1>

<sect1 id="exec">
<title>Executing Functions</title>

<para>Usage:</para>

<cmdsynopsis>
<command>exec</command>
<arg choice="plain">
<replaceable class="parameter">function</replaceable>
</arg>
<arg choice="opt" rep="repeat">
<replaceable class="parameter">function</replaceable>
</arg>
</cmdsynopsis>

<para>
This command can be used to execute any function. Functions are listed
in the <link linkend="functions">function reference</link>.
<quote><command>exec</command> <literal>function</literal></quote> is
equivalent to <quote><literal>push &lt;function&gt;</literal></quote>.
</para>

</sect1>

<sect1 id="score-command">
<title>Message Scoring</title>

<para>Usage:</para>

<cmdsynopsis>
<command>score</command>
<arg choice="plain">
<replaceable class="parameter">pattern</replaceable>
</arg>
<arg choice="plain">
<replaceable class="parameter">value</replaceable>
</arg>

<command>unscore</command>
<group choice="req">
<arg choice="plain">
<replaceable class="parameter">*</replaceable>
</arg>
<arg choice="plain" rep="repeat">
<replaceable class="parameter">pattern</replaceable>
</arg>
</group>
</cmdsynopsis>

<para>
The <command>score</command> commands adds <emphasis>value</emphasis> to
a message's score if <emphasis>pattern</emphasis> matches it.
<emphasis>pattern</emphasis> is a string in the format described in the
<link linkend="patterns">patterns</link> section (note: For efficiency
reasons, patterns which scan information not available in the index,
such as <literal>~b</literal>, <literal>~B</literal> or
<literal>~h</literal>, may not be used).  <emphasis>value</emphasis> is
a positive or negative integer.  A message's final score is the sum
total of all matching <command>score</command> entries.  However, you
may optionally prefix <emphasis>value</emphasis> with an equal sign
(<quote>=</quote>) to cause evaluation to stop at a particular entry if
there is a match.  Negative final scores are rounded up to 0.
</para>

<para>
The <command>unscore</command> command removes score entries from the
list.  You <emphasis>must</emphasis> specify the same pattern specified
in the <command>score</command> command for it to be removed.  The
pattern <quote>*</quote> is a special token which means to clear the
list of all score entries.
</para>

</sect1>

<sect1 id="spam">
<title>Spam Detection</title>

<para>Usage:</para>

<cmdsynopsis>
<command>spam</command>
<arg choice="plain">
<replaceable class="parameter">pattern</replaceable>
</arg>
<arg choice="plain">
<replaceable class="parameter">format</replaceable>
</arg>

<command>nospam</command>
<group choice="req">
<arg choice="plain">
<replaceable class="parameter">*</replaceable>
</arg>
<arg choice="plain">
<replaceable class="parameter">pattern</replaceable>
</arg>
</group>
</cmdsynopsis>

<para>
Mutt has generalized support for external spam-scoring filters.  By
defining your spam patterns with the <command>spam</command> and
<literal>nospam</literal> commands, you can <emphasis>limit</emphasis>,
<emphasis>search</emphasis>, and <emphasis>sort</emphasis> your mail
based on its spam attributes, as determined by the external filter. You
also can display the spam attributes in your index display using the
<literal>%H</literal> selector in the <link
linkend="index-format">$index_format</link> variable. (Tip: try
<literal>%?H?[%H] ?</literal> to display spam tags only when they are
defined for a given message.)
</para>

<para>
Your first step is to define your external filter's spam patterns using
the <command>spam</command> command. <emphasis>pattern</emphasis> should
be a regular expression that matches a header in a mail message. If any
message in the mailbox matches this regular expression, it will receive
a <quote>spam tag</quote> or <quote>spam attribute</quote> (unless it
also matches a <command>nospam</command> pattern &mdash; see below.) The
appearance of this attribute is entirely up to you, and is governed by
the <emphasis>format</emphasis> parameter. <emphasis>format</emphasis>
can be any static text, but it also can include back-references from the
<emphasis>pattern</emphasis> expression. (A regular expression
<quote>back-reference</quote> refers to a sub-expression contained
within parentheses.) <literal>%1</literal> is replaced with the first
back-reference in the regex, <literal>%2</literal> with the second, etc.
</para>

<para>
To match spam tags, mutt needs the corresponding header information
which is always the case for local and POP folders but not for IMAP in
the default configuration. Depending on the spam header to be analyzed,
<link linkend="imap-headers">$imap_headers</link> may need to be
adjusted.
</para>

<para>
If you're using multiple spam filters, a message can have more than one
spam-related header. You can define <command>spam</command> patterns for
each filter you use. If a message matches two or more of these patterns,
and the <link linkend="spam-separator">$spam_separator</link> variable
is set to a string, then the message's spam tag will consist of all the
<emphasis>format</emphasis> strings joined together, with the value of
<link linkend="spam-separator">$spam_separator</link> separating them.
</para>

<para>
For example, suppose one uses DCC, SpamAssassin, and PureMessage, then
the configuration might look like in <xref linkend="ex-spam"/>.
</para>

<example id="ex-spam">
<title>Configuring spam detection</title>
<screen>
spam "X-DCC-.*-Metrics:.*(....)=many"         "90+/DCC-%1"
spam "X-Spam-Status: Yes"                     "90+/SA"
spam "X-PerlMX-Spam: .*Probability=([0-9]+)%" "%1/PM"
set spam_separator=", "
</screen>
</example>

<para>
If then a message is received that DCC registered with
<quote>many</quote> hits under the <quote>Fuz2</quote> checksum, and
that PureMessage registered with a 97% probability of being spam, that
message's spam tag would read <literal>90+/DCC-Fuz2,
97/PM</literal>. (The four characters before <quote>=many</quote> in a
DCC report indicate the checksum used &mdash; in this case,
<quote>Fuz2</quote>.)
</para>

<para>
If the <link linkend="spam-separator">$spam_separator</link> variable is
unset, then each spam pattern match supersedes the previous one. Instead
of getting joined <emphasis>format</emphasis> strings, you'll get only
the last one to match.
</para>

<para>
The spam tag is what will be displayed in the index when you use
<literal>%H</literal> in the <link
linkend="index-format">$index_format</link> variable. It's also the
string that the <literal>~H</literal> pattern-matching expression
matches against for <literal>&lt;search&gt;</literal> and
<literal>&lt;limit&gt;</literal> functions. And it's what sorting by
spam attribute will use as a sort key.
</para>

<para>
That's a pretty complicated example, and most people's actual
environments will have only one spam filter. The simpler your
configuration, the more effective Mutt can be, especially when it comes
to sorting.
</para>

<para>
Generally, when you sort by spam tag, Mutt will sort
<emphasis>lexically</emphasis> &mdash; that is, by ordering strings
alphanumerically. However, if a spam tag begins with a number, Mutt will
sort numerically first, and lexically only when two numbers are equal in
value. (This is like UNIX's <literal>sort -n</literal>.) A message with
no spam attributes at all &mdash; that is, one that didn't match
<emphasis>any</emphasis> of your <command>spam</command> patterns
&mdash; is sorted at lowest priority. Numbers are sorted next, beginning
with 0 and ranging upward. Finally, non-numeric strings are sorted, with
<quote>a</quote> taking lower priority than <quote>z</quote>. Clearly,
in general, sorting by spam tags is most effective when you can coerce
your filter to give you a raw number. But in case you can't, Mutt can
still do something useful.
</para>

<para>
The <command>nospam</command> command can be used to write exceptions to
<command>spam</command> patterns. If a header pattern matches something
in a <command>spam</command> command, but you nonetheless do not want it
to receive a spam tag, you can list a more precise pattern under a
<command>nospam</command> command.
</para>

<para>
If the <emphasis>pattern</emphasis> given to <command>nospam</command>
is exactly the same as the <emphasis>pattern</emphasis> on an existing
<command>spam</command> list entry, the effect will be to remove the
entry from the spam list, instead of adding an exception.  Likewise, if
the <emphasis>pattern</emphasis> for a <command>spam</command> command
matches an entry on the <command>nospam</command> list, that nospam
entry will be removed. If the <emphasis>pattern</emphasis> for
<command>nospam</command> is <quote>*</quote>, <emphasis>all entries on
both lists</emphasis> will be removed. This might be the default action
if you use <command>spam</command> and <command>nospam</command> in
conjunction with a <command>folder-hook</command>.
</para>

<para>
You can have as many <command>spam</command> or
<command>nospam</command> commands as you like.  You can even do your
own primitive <command>spam</command> detection within Mutt &mdash; for
example, if you consider all mail from <literal>MAILER-DAEMON</literal>
to be spam, you can use a <command>spam</command> command like this:
</para>

<screen>
spam "^From: .*MAILER-DAEMON"       "999"
</screen>

</sect1>

<sect1 id="set">
<title>Setting and Querying Variables</title>

<sect2 id="var-types">
<title>Variable Types</title>

<para>
Mutt supports these types of configuration variables:
</para>

<variablelist>
<varlistentry>
<term>boolean</term>
<listitem>
<para>
A boolean expression, either <quote>yes</quote> or <quote>no</quote>.
</para>
</listitem>
</varlistentry>
<varlistentry>
<term>number</term>
<listitem>
<para>
A signed integer number in the range -32768 to 32767.
</para>
</listitem>
</varlistentry>
<varlistentry>
<term>string</term>
<listitem>
<para>
Arbitrary text.
</para>
</listitem>
</varlistentry>
<varlistentry>
<term>path</term>
<listitem>
<para>
A specialized string for representing paths including support for
mailbox shortcuts (see <xref linkend="shortcuts"/>) as well as tilde
(<quote>~</quote>) for a user's home directory and more.
</para>
</listitem>
</varlistentry>
<varlistentry>
<term>quadoption</term>
<listitem>
<para>
Like a boolean but triggers a prompt when set to <quote>ask-yes</quote>
or <quote>ask-no</quote> with <quote>yes</quote> and <quote>no</quote>
preselected respectively.
</para>
</listitem>
</varlistentry>
<varlistentry>
<term>sort order</term>
<listitem>
<para>
A specialized string allowing only particular words as values depending
on the variable.
</para>
</listitem>
</varlistentry>
<varlistentry>
<term>regular expression</term>
<listitem>
<para>
A regular expression, see <xref linkend="regexp"/> for an introduction.
</para>
</listitem>
</varlistentry>
<varlistentry>
<term>folder magic</term>
<listitem>
<para>
Specifies the type of folder to use: <emphasis>mbox</emphasis>,
<emphasis>mmdf</emphasis>, <emphasis>mh</emphasis> or
<emphasis>maildir</emphasis>.  Currently only used to determine the type
for newly created folders.
</para>
</listitem>
</varlistentry>
<varlistentry>
<term>e-mail address</term>
<listitem>
<para>
An e-mail address either with or without realname. The older
<quote><literal>user@example.org (Joe User)</literal></quote> form is
supported but strongly deprecated.
</para>
</listitem>
</varlistentry>
<varlistentry>
<term>user-defined</term>
<listitem>
<para>
Arbitrary text, see <xref linkend="set-myvar"/> for details.
</para>
</listitem>
</varlistentry>
</variablelist>

</sect2>

<sect2 id="set-commands">
<title>Commands</title>

<para>
The following commands are available to manipulate and query variables:
</para>

<para>Usage:</para>

<cmdsynopsis>
<command>set</command>
<group choice="req">
<arg choice="plain">
<group choice="opt">
<arg choice="plain"><option>no</option></arg>
<arg choice="plain"><option>inv</option></arg>
</group>
<replaceable class="parameter">variable</replaceable>
</arg>
<arg choice="plain">
<replaceable class="parameter">variable=value</replaceable>
</arg>
</group>
<arg choice="opt" rep="repeat"></arg>

<command>toggle</command>
<arg choice="plain">
<replaceable class="parameter">variable</replaceable>
</arg>
<arg choice="opt" rep="repeat">
<replaceable class="parameter">variable</replaceable>
</arg>

<command>unset</command>
<arg choice="plain">
<replaceable class="parameter">variable</replaceable>
</arg>
<arg choice="opt" rep="repeat">
<replaceable class="parameter">variable</replaceable>
</arg>

<command>reset</command>
<arg choice="plain">
<replaceable class="parameter">variable</replaceable>
</arg>
<arg choice="opt" rep="repeat">
<replaceable class="parameter">variable</replaceable>
</arg>
</cmdsynopsis>

<para>
This command is used to set (and unset) <link
linkend="variables">configuration variables</link>.  There are four
basic types of variables: boolean, number, string and quadoption.
<emphasis>boolean</emphasis> variables can be <emphasis>set</emphasis>
(true) or <emphasis>unset</emphasis> (false).
<emphasis>number</emphasis> variables can be assigned a positive integer
value.  <emphasis>string</emphasis> variables consist of any number of
printable characters and must be enclosed in quotes if they contain
spaces or tabs.  You may also use the escape sequences <quote>\n</quote>
and <quote>\t</quote> for newline and tab, respectively.
<emphasis>quadoption</emphasis> variables are used to control whether or
not to be prompted for certain actions, or to specify a default action.
A value of <emphasis>yes</emphasis> will cause the action to be carried
out automatically as if you had answered yes to the question.
Similarly, a value of <emphasis>no</emphasis> will cause the action to
be carried out as if you had answered <quote>no.</quote> A value of
<emphasis>ask-yes</emphasis> will cause a prompt with a default answer
of <quote>yes</quote> and <emphasis>ask-no</emphasis> will provide a
default answer of <quote>no.</quote>
</para>

<para>
Prefixing a variable with <quote>no</quote> will unset it.  Example:
<literal><command>set</command> noaskbcc</literal>.
</para>

<para>
For <emphasis>boolean</emphasis> variables, you may optionally prefix
the variable name with <literal>inv</literal> to toggle the value (on or
off).  This is useful when writing macros.  Example:
<literal><command>set</command> invsmart_wrap</literal>.
</para>

<para>
The <command>toggle</command> command automatically prepends the
<literal>inv</literal> prefix to all specified variables.
</para>

<para>
The <command>unset</command> command automatically prepends the
<literal>no</literal> prefix to all specified variables.
</para>

<para>
Using the <literal>&lt;enter-command&gt;</literal> function in the
<emphasis>index</emphasis> menu, you can query the value of a variable
by prefixing the name of the variable with a question mark:
</para>

<screen>
set ?allow_8bit
</screen>

<para>
The question mark is actually only required for boolean and quadoption
variables.
</para>

<para>
The <command>reset</command> command resets all given variables to the
compile time defaults (hopefully mentioned in this manual). If you use
the command <command>set</command> and prefix the variable with
<quote>&amp;</quote> this has the same behavior as the
<command>reset</command> command.
</para>

<para>
With the <command>reset</command> command there exists the special
variable <quote>all</quote>, which allows you to reset all variables to
their system defaults.
</para>

</sect2>

<sect2 id="set-myvar">
<title>User-Defined Variables</title>

<sect3 id="set-myvar-intro">
<title>Introduction</title>

<para>
Along with the variables listed in the <link
linkend="variables">Configuration variables</link> section, Mutt
supports user-defined variables with names starting with
<literal>my_</literal> as in, for example, <literal>my_cfgdir</literal>.
</para>

<para>
The <command>set</command> command either creates a custom
<literal>my_</literal> variable or changes its value if it does exist
already. The <command>unset</command> and <command>reset</command>
commands remove the variable entirely.
</para>

<para>
Since user-defined variables are expanded in the same way that
environment variables are (except for the <link
linkend="shell-escape">shell-escape</link> command and backtick
expansion), this feature can be used to make configuration files more
readable.
</para>

</sect3>

<sect3 id="set-myvar-examples">
<title>Examples</title>

<para>
The following example defines and uses the variable
<literal>my_cfgdir</literal> to abbreviate the calls of the <link
linkend="source"><command>source</command></link> command:
</para>

<example id="ex-myvar1">
<title>Using user-defined variables for config file readability</title>
<screen>
set my_cfgdir = $HOME/mutt/config

source $my_cfgdir/hooks
source $my_cfgdir/macros
<emphasis role="comment"># more source commands...</emphasis>
</screen>
</example>

<para>
A custom variable can also be used in macros to backup the current value
of another variable. In the following example, the value of the <link
linkend="delete">$delete</link> is changed temporarily while its
original value is saved as <literal>my_delete</literal>.  After the
macro has executed all commands, the original value of <link
linkend="delete">$delete</link> is restored.
</para>

<example id="ex-myvar2">
<title>Using user-defined variables for backing up other config option values</title>
<screen>
macro pager ,x '\
&lt;enter-command&gt;set my_delete=$delete&lt;enter&gt;\
&lt;enter-command&gt;set delete=yes&lt;enter&gt;\
...\
&lt;enter-command&gt;set delete=$my_delete&lt;enter&gt;'
</screen>
</example>

<para>
Since Mutt expands such values already when parsing the configuration
file(s), the value of <literal>$my_delete</literal> in the
last example would be the value of <link linkend="delete">$delete</link> exactly
as it was at that point during parsing the configuration file. If
another statement would change the value for <link linkend="delete">$delete</link>
later in the same or another file, it would have no effect on
<literal>$my_delete</literal>. However, the expansion can
be deferred to runtime, as shown in the next example, when escaping the
dollar sign.
</para>

<example id="ex-myvar3">
<title>Deferring user-defined variable expansion to runtime</title>
<screen>
macro pager &lt;PageDown&gt; "\
&lt;enter-command&gt; set my_old_pager_stop=\$pager_stop pager_stop&lt;Enter&gt;\
&lt;next-page&gt;\
&lt;enter-command&gt; set pager_stop=\$my_old_pager_stop&lt;Enter&gt;\
&lt;enter-command&gt; unset my_old_pager_stop&lt;Enter&gt;"
</screen>
</example>

<para>
Note that there is a space between
<literal>&lt;enter-command&gt;</literal> and the <command>set</command>
configuration command, preventing Mutt from recording the
<command>macro</command>'s commands into its history.
</para>

</sect3>

</sect2>

<sect2 id="set-conversions">
<title>Type Conversions</title>

<para>
Variables are always assigned string values which Mutt parses into its
internal representation according to the type of the variable, for
example an integer number for numeric types. For all queries (including
$-expansion) the value is converted from its internal type back into
string. As a result, any variable can be assigned any value given that
its content is valid for the target. This also counts for custom
variables which are of type string. In case of parsing errors, Mutt will
print error messages. <xref linkend="ex-myvar4"/> demonstrates type
conversions.
</para>

<example id="ex-myvar4">
<title>Type conversions using variables</title>
<screen>
set my_lines = "5"                <emphasis role="comment"># value is string "5"</emphasis>
set pager_index_lines = $my_lines <emphasis role="comment"># value is integer 5</emphasis>

set my_sort = "date-received"     <emphasis role="comment"># value is string "date-received"</emphasis>
set sort = "last-$my_sort"        <emphasis role="comment"># value is sort last-date-received</emphasis>

set my_inc = $read_inc            <emphasis role="comment"># value is string "10" (default of $read_inc)</emphasis>
set my_foo = $my_inc              <emphasis role="comment"># value is string "10"</emphasis>
</screen>
</example>

<para>
These assignments are all valid. If, however, the value of
<literal>$my_lines</literal> would have been
<quote>five</quote> (or something else that cannot be parsed into a
number), the assignment to
<literal>$pager_index_lines</literal> would have
produced an error message.
</para>

<para>
Type conversion applies to all configuration commands which take
arguments. But please note that every expanded value of a variable is
considered just a single token. A working example is:
</para>

<screen>
set my_pattern = "~A"
set my_number = "10"

<emphasis role="comment"># same as: score ~A +10</emphasis>
score $my_pattern +$my_number</screen>

<para>
What does <emphasis>not</emphasis> work is:
</para>

<screen>
set my_mx = "+mailbox1 +mailbox2"
mailboxes $my_mx +mailbox3</screen>

<para>
because the value of <literal>$my_mx</literal> is interpreted as a
single mailbox named <quote>+mailbox1 +mailbox2</quote> and not two
distinct mailboxes.
</para>

</sect2>

</sect1>

<sect1 id="source">
<title>Reading Initialization Commands From Another File</title>

<para>Usage:</para>

<cmdsynopsis>
<command>source</command>
<arg choice="plain">
<replaceable class="parameter">filename</replaceable>
</arg>
</cmdsynopsis>

<para>
This command allows the inclusion of initialization commands from other
files.  For example, I place all of my aliases in
<literal>~/.mail_aliases</literal> so that I can make my
<literal>~/.muttrc</literal> readable and keep my aliases private.
</para>

<para>
If the filename begins with a tilde (<quote>~</quote>), it will be
expanded to the path of your home directory.
</para>

<para>
If the filename ends with a vertical bar (<quote>|</quote>), then
<emphasis>filename</emphasis> is considered to be an executable program
from which to read input (e.g.  <literal><command>source</command>
~/bin/myscript|</literal>).
</para>

</sect1>

<sect1 id="unhook">
<title>Removing Hooks</title>

<para>Usage:</para>

<cmdsynopsis>
<command>unhook</command>
<group choice="req">
<arg choice="plain">
<replaceable class="parameter">*</replaceable>
</arg>
<arg choice="plain">
<replaceable class="parameter">hook-type</replaceable>
</arg>
</group>
</cmdsynopsis>

<para>
This command permits you to flush hooks you have previously defined.
You can either remove all hooks by giving the <quote>*</quote> character
as an argument, or you can remove all hooks of a specific type by saying
something like <literal><command>unhook</command> send-hook</literal>.
</para>

</sect1>

<sect1 id="formatstrings">
<title>Format Strings</title>

<sect2 id="formatstrings-basics">
<title>Basic usage</title>

<para>
Format strings are a general concept you'll find in several locations
through the Mutt configuration, especially in the <link
linkend="index-format">$index_format</link>, <link
linkend="pager-format">$pager_format</link>, <link
linkend="status-format">$status_format</link>, and other related
variables. These can be very straightforward, and it's quite possible
you already know how to use them.
</para>

<para>
The most basic format string element is a percent symbol followed by
another character. For example, <literal>%s</literal> represents a
message's Subject: header in the <link
linkend="index-format">$index_format</link> variable. The
<quote>expandos</quote> available are documented with each format
variable, but there are general modifiers available with all formatting
expandos, too. Those are our concern here.
</para>

<para>
Some of the modifiers are borrowed right out of C (though you might know
them from Perl, Python, shell, or another language). These are the
<literal>[-]m.n</literal> modifiers, as in
<literal>%-12.12s</literal>. As with such programming languages, these
modifiers allow you to specify the minimum and maximum size of the
resulting string, as well as its justification. If the <quote>-</quote>
sign follows the percent, the string will be left-justified instead of
right-justified. If there's a number immediately following that, it's
the minimum amount of space the formatted string will occupy &mdash; if
it's naturally smaller than that, it will be padded out with spaces.  If
a decimal point and another number follow, that's the maximum space
allowable &mdash; the string will not be permitted to exceed that width,
no matter its natural size. Each of these three elements is optional, so
that all these are legal format strings: <literal>%-12s</literal>,
<literal>%4c</literal>, <literal>%.15F</literal> and
<literal>%-12.15L</literal>.
</para>

<para>
Mutt adds some other modifiers to format strings. If you use an equals
symbol (<literal>=</literal>) as a numeric prefix (like the minus
above), it will force the string to be centered within its minimum space
range. For example, <literal>%=14y</literal> will reserve 14 characters
for the %y expansion &mdash; that's the X-Label: header, in <link
linkend="index-format">$index_format</link>. If the expansion results in
a string less than 14 characters, it will be centered in a 14-character
space.  If the X-Label for a message were <quote>test</quote>, that
expansion would look like
<quote>&nbsp;&nbsp;&nbsp;&nbsp;&nbsp;test&nbsp;&nbsp;&nbsp;&nbsp;&nbsp;</quote>.
</para>

<para>
There are two very little-known modifiers that affect the way that an
expando is replaced. If there is an underline (<quote>_</quote>)
character between any format modifiers (as above) and the expando
letter, it will expands in all lower case. And if you use a colon
(<quote>:</quote>), it will replace all decimal points with underlines.
</para>

</sect2>

<sect2 id="formatstrings-conditionals">
<title>Conditionals</title>

<para>
Depending on the format string variable, some of its sequences can be
used to optionally print a string if their value is nonzero. For
example, you may only want to see the number of flagged messages if such
messages exist, since zero is not particularly meaningful. To optionally
print a string based upon one of the above sequences, the following
construct is used:
</para>

<screen>
%?&lt;sequence_char&gt;?&lt;optional_string&gt;?</screen>

<para>
where <emphasis>sequence_char</emphasis> is an expando, and
<emphasis>optional_string</emphasis> is the string you would like
printed if <emphasis>sequence_char</emphasis> is nonzero.
<emphasis>optional_string</emphasis> may contain other sequences as well
as normal text, but you may not nest optional strings.
</para>

<para>
Here is an example illustrating how to optionally print the number of
new messages in a mailbox in <link
linkend="status-format">$status_format</link>:
</para>

<screen>
%?n?%n new messages.?</screen>

<para>
You can also switch between two strings using the following construct:
</para>

<screen>
%?&lt;sequence_char&gt;?&lt;if_string&gt;&amp;&lt;else_string&gt;?</screen>

<para>
If the value of <emphasis>sequence_char</emphasis> is non-zero,
<emphasis>if_string</emphasis> will be expanded, otherwise
<emphasis>else_string</emphasis> will be expanded.
</para>

<para>
The conditional sequences can also be nested by using the %&lt; and &gt;
operators. The %? notation can still be used but requires quoting. For example:
</para>

<screen>
%&lt;x?true&amp;false&gt;
%&lt;x?%&lt;y?%&lt;z?xyz&amp;xy&gt;&amp;x&gt;&amp;none&gt;
</screen>

<para>For more examples, see <xref linkend="nested-if"/></para>

</sect2>

<sect2 id="formatstrings-filters">
<title>Filters</title>

<para>
Any format string ending in a vertical bar (<quote>|</quote>) will be
expanded and piped through the first word in the string, using spaces as
separator. The string returned will be used for display.  If the
returned string ends in %, it will be passed through the formatter a
second time. This allows the filter to generate a replacement format
string including % expandos.
</para>

<para>
All % expandos in a format string are expanded before the script is
called so that:
</para>

<example id="ex-fmtpipe">
<title>Using external filters in format strings</title>
<screen>
set status_format="script.sh '%r %f (%L)'|"
</screen>
</example>

<para>
will make Mutt expand <literal>%r</literal>, <literal>%f</literal> and
<literal>%L</literal> before calling the script. The example also shows
that arguments can be quoted: the script will receive the expanded
string between the single quotes as the only argument.
</para>

<para>
A practical example is the <literal>mutt_xtitle</literal> script
installed in the <literal>samples</literal> subdirectory of the Mutt
documentation: it can be used as filter for <link
linkend="status-format">$status_format</link> to set the current
terminal's title, if supported.
</para>

</sect2>

<sect2 id="formatstrings-padding">
<title>Padding</title>

<para>
In most format strings, Mutt supports different types of padding using
special %-expandos:
</para>

<variablelist>
<varlistentry>
<term><literal>%|X</literal></term>
<listitem>
<para>
When this occurs, Mutt will fill the rest of the line with the character
<literal>X</literal>. For example, filling the rest of the line with
dashes is done by setting:
</para>
<screen>
set status_format = "%v on %h: %B: %?n?%n&amp;no? new messages %|-"</screen>
</listitem>
</varlistentry>
<varlistentry>
<term>
<literal>%&gt;X</literal>
</term>
<listitem>
<para>
Since the previous expando stops at the end of line, there must be a way
to fill the gap between two items via the <literal>%&gt;X</literal>
expando: it puts as many characters <literal>X</literal> in between two
items so that the rest of the line will be right-justified. For example,
to not put the version string and hostname the above example on the left
but on the right and fill the gap with spaces, one might use (note the
space after <literal>%&gt;</literal>):
</para>
<screen>
set status_format = "%B: %?n?%n&amp;no? new messages %&gt; (%v on %h)"</screen>
</listitem>
</varlistentry>
<varlistentry>
<term><literal>%*X</literal>
</term>
<listitem>
<para>
Normal right-justification will print everything to the left of the
<literal>%&gt;</literal>, displaying padding and whatever lies to the
right only if there's room. By contrast, <quote>soft-fill</quote> gives
priority to the right-hand side, guaranteeing space to display it and
showing padding only if there's still room. If necessary, soft-fill will
eat text leftwards to make room for rightward text. For example, to
right-justify the subject making sure as much as possible of it fits on
screen, one might use (note two spaces after <literal>%* </literal>: the
second ensures there's a space between the truncated right-hand side and
the subject):
</para>
<screen>
set index_format="%4C %Z %{%b %d} %-15.15L (%?l?%4l&amp;%4c?)%*  %s"</screen>
</listitem>
</varlistentry>
</variablelist>

</sect2>

<sect2 id="formatstrings-conditional-dates">
<title>Conditional Dates</title>
<para>
This patch allows the format of dates in the index to vary based on how recent
the message is. This is especially useful in combination with David Champion's
patch to allow if-else sequences to be nested.
</para>

<para>
For example, using
<literal>%&lt;[y?%&lt;[d?%[%H:%M]&amp;%[%m/%d]&gt;&amp;%[%y.%m]&gt;</literal>
for the date in the <literal>$index_format</literal> will produce a display like:
</para>

<screen>
   1   + 14.12 Grace Hall      (   13) Gulliver's Travels
   2   + 10/02 Callum Harrison (   48) Huckleberry Finn
   3     12:17 Rhys Lee        (   42) The Lord Of The Rings
</screen>
</sect2>

</sect1>

</chapter>

<chapter id="advancedusage">
<title>Advanced Usage</title>

<sect1 id="charset-handling">
<title>Character Set Handling</title>

<para>
A <quote>character set</quote> is basically a mapping between bytes and
glyphs and implies a certain character encoding scheme. For example, for
the ISO 8859 family of character sets, an encoding of 8bit per character
is used. For the Unicode character set, different character encodings
may be used, UTF-8 being the most popular. In UTF-8, a character is
represented using a variable number of bytes ranging from 1 to 4.
</para>

<para>
Since Mutt is a command-line tool run from a shell, and delegates
certain tasks to external tools (such as an editor for composing/editing
messages), all of these tools need to agree on a character set and
encoding. There exists no way to reliably deduce the character set a
plain text file has. Interoperability is gained by the use of
well-defined environment variables. The full set can be printed by
issuing <literal>locale</literal> on the command line.
</para>

<para>
Upon startup, Mutt determines the character set on its own using
routines that inspect locale-specific environment variables. Therefore,
it is generally not necessary to set the <literal>$charset</literal>
variable in Mutt. It may even be counter-productive as Mutt uses system
and library functions that derive the character set themselves and on
which Mutt has no influence. It's safest to let Mutt work out the locale
setup itself.
</para>

<para>
If you happen to work with several character sets on a regular basis,
it's highly advisable to use Unicode and an UTF-8 locale. Unicode can
represent nearly all characters in a message at the same time.  When not
using a Unicode locale, it may happen that you receive messages with
characters not representable in your locale. When displaying such a
message, or replying to or forwarding it, information may get lost
possibly rendering the message unusable (not only for you but also for
the recipient, this breakage is not reversible as lost information
cannot be guessed).
</para>

<para>
A Unicode locale makes all conversions superfluous which eliminates the
risk of conversion errors. It also eliminates potentially wrong
expectations about the character set between Mutt and external programs.
</para>

<para>
The terminal emulator used also must be properly configured for the
current locale. Terminal emulators usually do <emphasis>not</emphasis>
derive the locale from environment variables, they need to be configured
separately. If the terminal is incorrectly configured, Mutt may display
random and unexpected characters (question marks, octal codes, or just
random glyphs), format strings may not work as expected, you may not be
abled to enter non-ascii characters, and possible more.  Data is always
represented using bytes and so a correct setup is very important as to
the machine, all character sets <quote>look</quote> the same.
</para>

<para>
Warning: A mismatch between what system and library functions think the
locale is and what Mutt was told what the locale is may make it behave
badly with non-ascii input: it will fail at seemingly random places.
This warning is to be taken seriously since not only local mail handling
may suffer: sent messages may carry wrong character set information the
<emphasis>receiver</emphasis> has too deal with. The need to set
<literal>$charset</literal> directly in most cases points at terminal
and environment variable setup problems, not Mutt problems.
</para>

<para>
A list of officially assigned and known character sets can be found at
<ulink url="http://www.iana.org/assignments/character-sets">IANA</ulink>,
a list of locally supported locales can be obtained by running
<literal>locale -a</literal>.
</para>

</sect1>

<sect1 id="regexp">
<title>Regular Expressions</title>

<para>
All string patterns in Mutt including those in more complex <link
linkend="patterns">patterns</link> must be specified using regular
expressions (regexp) in the <quote>POSIX extended</quote> syntax (which
is more or less the syntax used by egrep and GNU awk).  For your
convenience, we have included below a brief description of this syntax.
</para>

<para>
The search is case sensitive if the pattern contains at least one upper
case letter, and case insensitive otherwise.
</para>

<note>
<para>
<quote>\</quote> must be quoted if used for a regular expression in an
initialization command: <quote>\\</quote>.
</para>
</note>

<para>
A regular expression is a pattern that describes a set of strings.
Regular expressions are constructed analogously to arithmetic
expressions, by using various operators to combine smaller expressions.
</para>

<note>
<para>
The regular expression can be enclosed/delimited by either " or ' which
is useful if the regular expression includes a white-space character.
See <xref linkend="muttrc-syntax"/> for more information on " and '
delimiter processing.  To match a literal " or ' you must preface it
with \ (backslash).
</para>
</note>

<para>
The fundamental building blocks are the regular expressions that match a
single character.  Most characters, including all letters and digits,
are regular expressions that match themselves.  Any metacharacter with
special meaning may be quoted by preceding it with a backslash.
</para>

<para>
The period <quote>.</quote> matches any single character.  The caret
<quote>^</quote> and the dollar sign <quote>$</quote> are metacharacters
that respectively match the empty string at the beginning and end of a
line.
</para>

<para>
A list of characters enclosed by <quote>[</quote> and <quote>]</quote>
matches any single character in that list; if the first character of the
list is a caret <quote>^</quote> then it matches any character
<emphasis>not</emphasis> in the list.  For example, the regular
expression <emphasis>[0123456789]</emphasis> matches any single digit.
A range of ASCII characters may be specified by giving the first and
last characters, separated by a hyphen <quote>-</quote>.  Most
metacharacters lose their special meaning inside lists.  To include a
literal <quote>]</quote> place it first in the list.  Similarly, to
include a literal <quote>^</quote> place it anywhere but first.
Finally, to include a literal hyphen <quote>-</quote> place it last.
</para>

<para>
Certain named classes of characters are predefined.  Character classes
consist of <quote>[:</quote>, a keyword denoting the class, and
<quote>:]</quote>.  The following classes are defined by the POSIX
standard in
<xref linkend="posix-regex-char-classes"/>
</para>

<table id="posix-regex-char-classes">
<title>POSIX regular expression character classes</title>
<tgroup cols="2">
<thead>
<row><entry>Character class</entry><entry>Description</entry></row>
</thead>
<tbody>
<row><entry>[:alnum:]</entry><entry>Alphanumeric characters</entry></row>
<row><entry>[:alpha:]</entry><entry>Alphabetic characters</entry></row>
<row><entry>[:blank:]</entry><entry>Space or tab characters</entry></row>
<row><entry>[:cntrl:]</entry><entry>Control characters</entry></row>
<row><entry>[:digit:]</entry><entry>Numeric characters</entry></row>
<row><entry>[:graph:]</entry><entry>Characters that are both printable and visible. (A space is printable, but not visible, while an <quote>a</quote> is both)</entry></row>
<row><entry>[:lower:]</entry><entry>Lower-case alphabetic characters</entry></row>
<row><entry>[:print:]</entry><entry>Printable characters (characters that are not control characters)</entry></row>
<row><entry>[:punct:]</entry><entry>Punctuation characters (characters that are not letter, digits, control characters, or space characters)</entry></row>
<row><entry>[:space:]</entry><entry>Space characters (such as space, tab and formfeed, to name a few)</entry></row>
<row><entry>[:upper:]</entry><entry>Upper-case alphabetic characters</entry></row>
<row><entry>[:xdigit:]</entry><entry>Characters that are hexadecimal digits</entry></row>
</tbody>
</tgroup>
</table>

<para>
A character class is only valid in a regular expression inside the
brackets of a character list.
</para>

<note>
<para>
Note that the brackets in these class names are part of the symbolic
names, and must be included in addition to the brackets delimiting the
bracket list. For example, <emphasis>[[:digit:]]</emphasis> is
equivalent to <emphasis>[0-9]</emphasis>.
</para>
</note>

<para>
Two additional special sequences can appear in character lists.  These
apply to non-ASCII character sets, which can have single symbols (called
collating elements) that are represented with more than one character,
as well as several characters that are equivalent for collating or
sorting purposes:
</para>

<variablelist>

<varlistentry>
<term>Collating Symbols</term>
<listitem>
<para>
A collating symbol is a multi-character collating element enclosed in
<quote>[.</quote> and <quote>.]</quote>.  For example, if
<quote>ch</quote> is a collating element, then
<emphasis>[[.ch.]]</emphasis> is a regexp that matches this collating
element, while <emphasis>[ch]</emphasis> is a regexp that matches either
<quote>c</quote> or <quote>h</quote>.
</para>
</listitem>
</varlistentry>
<varlistentry>
<term>Equivalence Classes</term>
<listitem>
<para>
An equivalence class is a locale-specific name for a list of characters
that are equivalent. The name is enclosed in <quote>[=</quote> and
<quote>=]</quote>.  For example, the name <quote>e</quote> might be used
to represent all of <quote>e</quote> with grave
(<quote>&egrave;</quote>), <quote>e</quote> with acute
(<quote>&eacute;</quote>) and <quote>e</quote>.  In this case,
<emphasis>[[=e=]]</emphasis> is a regexp that matches any of:
<quote>e</quote> with grave (<quote>&egrave;</quote>), <quote>e</quote>
with acute (<quote>&eacute;</quote>) and <quote>e</quote>.
</para>
</listitem>
</varlistentry>
</variablelist>

<para>
A regular expression matching a single character may be followed by one
of several repetition operators described in <xref
linkend="regex-repeat"/>.
</para>

<table id="regex-repeat">
<title>Regular expression repetition operators</title>
<tgroup cols="2">
<thead>
<row><entry>Operator</entry><entry>Description</entry></row>
</thead>
<tbody>
<row><entry>?</entry><entry>The preceding item is optional and matched at most once</entry></row>
<row><entry>*</entry><entry>The preceding item will be matched zero or more times</entry></row>
<row><entry>+</entry><entry>The preceding item will be matched one or more times</entry></row>
<row><entry>{n}</entry><entry>The preceding item is matched exactly <emphasis>n</emphasis> times</entry></row>
<row><entry>{n,}</entry><entry>The preceding item is matched <emphasis>n</emphasis> or more times</entry></row>
<row><entry>{,m}</entry><entry>The preceding item is matched at most <emphasis>m</emphasis> times</entry></row>
<row><entry>{n,m}</entry><entry>The preceding item is matched at least <emphasis>n</emphasis> times, but no more than <emphasis>m</emphasis> times</entry></row>
</tbody>
</tgroup>
</table>

<para>
Two regular expressions may be concatenated; the resulting regular
expression matches any string formed by concatenating two substrings
that respectively match the concatenated subexpressions.
</para>

<para>
Two regular expressions may be joined by the infix operator
<quote>|</quote>; the resulting regular expression matches any string
matching either subexpression.
</para>

<para>
Repetition takes precedence over concatenation, which in turn takes
precedence over alternation.  A whole subexpression may be enclosed in
parentheses to override these precedence rules.
</para>

<note>
<para>
If you compile Mutt with the included regular expression engine, the
following operators may also be used in regular expressions as described
in <xref linkend="regex-gnu-ext"/>.
</para>
</note>

<table id="regex-gnu-ext">
<title>GNU regular expression extensions</title>
<tgroup cols="2">
<thead>
<row><entry>Expression</entry><entry>Description</entry></row>
</thead>
<tbody>
<row><entry>\\y</entry><entry>Matches the empty string at either the beginning or the end of a word</entry></row>
<row><entry>\\B</entry><entry>Matches the empty string within a word</entry></row>
<row><entry>\\&lt;</entry><entry>Matches the empty string at the beginning of a word</entry></row>
<row><entry>\\&gt;</entry><entry>Matches the empty string at the end of a word</entry></row>
<row><entry>\\w</entry><entry>Matches any word-constituent character (letter, digit, or underscore)</entry></row>
<row><entry>\\W</entry><entry>Matches any character that is not word-constituent</entry></row>
<row><entry>\\`</entry><entry>Matches the empty string at the beginning of a buffer (string)</entry></row>
<row><entry>\\'</entry><entry>Matches the empty string at the end of a buffer</entry></row>
</tbody>
</tgroup>
</table>

<para>
Please note however that these operators are not defined by POSIX, so
they may or may not be available in stock libraries on various systems.
</para>

</sect1>

<sect1 id="patterns">
<title>Patterns: Searching, Limiting and Tagging</title>

<sect2 id="patterns-modifier">
<title>Pattern Modifier</title>

<para>
Many of Mutt's commands allow you to specify a pattern to match
(<literal>limit</literal>, <literal>tag-pattern</literal>,
<literal>delete-pattern</literal>, etc.). <xref linkend="tab-patterns"/>
shows several ways to select messages.
</para>

<table id="tab-patterns">
<title>Pattern modifiers</title>
<tgroup cols="2">
<thead>
<row><entry>Pattern modifier</entry><entry>Description</entry></row>
</thead>
<tbody>
<row><entry>~A</entry><entry>all messages</entry></row>
<row><entry>~b <emphasis>EXPR</emphasis></entry><entry>messages which contain <emphasis>EXPR</emphasis> in the message body</entry></row>
<row><entry>=b <emphasis>STRING</emphasis></entry><entry>messages which contain <emphasis>STRING</emphasis> in the message body. If IMAP is enabled, searches for <emphasis>STRING</emphasis> on the server, rather than downloading each message and searching it locally.</entry></row>
<row><entry>~B <emphasis>EXPR</emphasis></entry><entry>messages which contain <emphasis>EXPR</emphasis> in the whole message</entry></row>
<row><entry>=B <emphasis>STRING</emphasis></entry><entry>messages which contain <emphasis>STRING</emphasis> in the whole message. If IMAP is enabled, searches for <emphasis>STRING</emphasis> on the server, rather than downloading each message and searching it locally.</entry></row>
<row><entry>~c <emphasis>EXPR</emphasis></entry><entry>messages carbon-copied to <emphasis>EXPR</emphasis></entry></row>
<row><entry>%c <emphasis>GROUP</emphasis></entry><entry>messages carbon-copied to any member of <emphasis>GROUP</emphasis></entry></row>
<row><entry>~C <emphasis>EXPR</emphasis></entry><entry>messages either to: or cc: <emphasis>EXPR</emphasis></entry></row>
<row><entry>%C <emphasis>GROUP</emphasis></entry><entry>messages either to: or cc: to any member of <emphasis>GROUP</emphasis></entry></row>
<row><entry>~d [<emphasis>MIN</emphasis>]-[<emphasis>MAX</emphasis>]</entry><entry>messages with <quote>date-sent</quote> in a Date range</entry></row>
<row><entry>~D</entry><entry>deleted messages</entry></row>
<row><entry>~e <emphasis>EXPR</emphasis></entry><entry>messages which contains <emphasis>EXPR</emphasis> in the <quote>Sender</quote> field</entry></row>
<row><entry>%e <emphasis>GROUP</emphasis></entry><entry>messages which contain a member of <emphasis>GROUP</emphasis> in the <quote>Sender</quote> field</entry></row>
<row><entry>~E</entry><entry>expired messages</entry></row>
<row><entry>~F</entry><entry>flagged messages</entry></row>
<row><entry>~f <emphasis>EXPR</emphasis></entry><entry>messages originating from <emphasis>EXPR</emphasis></entry></row>
<row><entry>%f <emphasis>GROUP</emphasis></entry><entry>messages originating from any member of <emphasis>GROUP</emphasis></entry></row>
<row><entry>~g</entry><entry>cryptographically signed messages</entry></row>
<row><entry>~G</entry><entry>cryptographically encrypted messages</entry></row>
<row><entry>~h <emphasis>EXPR</emphasis></entry><entry>messages which contain <emphasis>EXPR</emphasis> in the message header</entry></row>
<row><entry>=h <emphasis>STRING</emphasis></entry><entry>messages which contain <emphasis>STRING</emphasis> in the message header. If IMAP is enabled, searches for <emphasis>STRING</emphasis> on the server, rather than downloading each message and searching it locally; <emphasis>STRING</emphasis> must be of the form <quote>header: substring</quote> (see below).</entry></row>
<row><entry>~H <emphasis>EXPR</emphasis></entry><entry>messages with a spam attribute matching <emphasis>EXPR</emphasis></entry></row>
<row><entry>~i <emphasis>EXPR</emphasis></entry><entry>messages which match <emphasis>EXPR</emphasis> in the <quote>Message-ID</quote> field</entry></row>
<row><entry>~k</entry><entry>messages which contain PGP key material</entry></row>
<row><entry>~L <emphasis>EXPR</emphasis></entry><entry>messages either originated or received by <emphasis>EXPR</emphasis></entry></row>
<row><entry>%L <emphasis>GROUP</emphasis></entry><entry>message either originated or received by any member of <emphasis>GROUP</emphasis></entry></row>
<row><entry>~l</entry><entry>messages addressed to a known mailing list</entry></row>
<row><entry>~m [<emphasis>MIN</emphasis>]-[<emphasis>MAX</emphasis>]</entry><entry>messages in the range <emphasis>MIN</emphasis> to <emphasis>MAX</emphasis> *)</entry></row>
<row><entry>~n [<emphasis>MIN</emphasis>]-[<emphasis>MAX</emphasis>]</entry><entry>messages with a score in the range <emphasis>MIN</emphasis> to <emphasis>MAX</emphasis> *)</entry></row>
<row><entry>~N</entry><entry>new messages</entry></row>
<row><entry>~O</entry><entry>old messages</entry></row>
<row><entry>~p</entry><entry>messages addressed to you (consults <command>alternates</command>)</entry></row>
<row><entry>~P</entry><entry>messages from you (consults <command>alternates</command>)</entry></row>
<row><entry>~Q</entry><entry>messages which have been replied to</entry></row>
<row><entry>~r [<emphasis>MIN</emphasis>]-[<emphasis>MAX</emphasis>]</entry><entry>messages with <quote>date-received</quote> in a Date range</entry></row>
<row><entry>~R</entry><entry>read messages</entry></row>
<row><entry>~s <emphasis>EXPR</emphasis></entry><entry>messages having <emphasis>EXPR</emphasis> in the <quote>Subject</quote> field.</entry></row>
<row><entry>~S</entry><entry>superseded messages</entry></row>
<row><entry>~t <emphasis>EXPR</emphasis></entry><entry>messages addressed to <emphasis>EXPR</emphasis></entry></row>
<row><entry>~T</entry><entry>tagged messages</entry></row>
<row><entry>~u</entry><entry>messages addressed to a subscribed mailing list</entry></row>
<row><entry>~U</entry><entry>unread messages</entry></row>
<row><entry>~v</entry><entry>messages part of a collapsed thread.</entry></row>
<row><entry>~V</entry><entry>cryptographically verified messages</entry></row>
<row><entry>~x <emphasis>EXPR</emphasis></entry><entry>messages which contain <emphasis>EXPR</emphasis> in the <quote>References</quote> or <quote>In-Reply-To</quote> field</entry></row>
<row><entry>~X [<emphasis>MIN</emphasis>]-[<emphasis>MAX</emphasis>]</entry><entry>messages with <emphasis>MIN</emphasis> to <emphasis>MAX</emphasis> attachments *)</entry></row>
<row><entry>~y <emphasis>EXPR</emphasis></entry><entry>messages which contain <emphasis>EXPR</emphasis> in the <quote>X-Label</quote> field</entry></row>
<row><entry>~z [<emphasis>MIN</emphasis>]-[<emphasis>MAX</emphasis>]</entry><entry>messages with a size in the range <emphasis>MIN</emphasis> to <emphasis>MAX</emphasis> *) **)</entry></row>
<row><entry>~=</entry><entry>duplicated messages (see <link linkend="duplicate-threads">$duplicate_threads</link>)</entry></row>
<row><entry>~$</entry><entry>unreferenced messages (requires threaded view)</entry></row>
<row><entry>~(<emphasis>PATTERN</emphasis>)</entry><entry>messages in threads
containing messages matching <emphasis>PATTERN</emphasis>, e.g. all
threads containing messages from you: ~(~P)</entry></row>
</tbody>
</tgroup>
</table>

<para>
Where <emphasis>EXPR</emphasis> is a <link linkend="regexp">regular expression</link>, and <emphasis>GROUP</emphasis> is an
<link linkend="addrgroup">address group</link>.
</para>

<para>
*) The forms <quote>&lt;[<emphasis>MAX</emphasis>]</quote>,
<quote>&gt;[<emphasis>MIN</emphasis>]</quote>,
<quote>[<emphasis>MIN</emphasis>]-</quote> and
<quote>-[<emphasis>MAX</emphasis>]</quote> are allowed, too.
</para>

<para>
**) The suffixes <quote>K</quote> and <quote>M</quote> are allowed to
specify kilobyte and megabyte respectively.
</para>

<para>
Special attention has to be payed when using regular expressions inside
of patterns.  Specifically, Mutt's parser for these patterns will strip
one level of backslash (<quote>\</quote>), which is normally used for
quoting.  If it is your intention to use a backslash in the regular
expression, you will need to use two backslashes instead
(<quote>\\</quote>). You can force Mutt to treat
<emphasis>EXPR</emphasis> as a simple string instead of a regular
expression by using = instead of ~ in the pattern name. For example,
<literal>=b *.*</literal> will find all messages that contain the
literal string <quote>*.*</quote>. Simple string matches are less
powerful than regular expressions but can be considerably faster. This
is especially true for IMAP folders, because string matches can be
performed on the server instead of by fetching every message. IMAP
treats <literal>=h</literal> specially: it must be of the form
<quote>header: substring</quote> and will not partially match header
names. The substring part may be omitted if you simply wish to find
messages containing a particular header without regard to its value.
</para>

<para>
Patterns matching lists of addresses (notably c, C, p, P and t) match if
there is at least one match in the whole list. If you want to make sure
that all elements of that list match, you need to prefix your pattern
with <quote>^</quote>.  This example matches all mails which only has
recipients from Germany.
</para>

<example id="ex-recips">
<title>Matching all addresses in address lists</title>
<screen>
^~C \.de$
</screen>
</example>

</sect2>

<sect2 id="simple-searches">
<title>Simple Searches</title>

<para>
Mutt supports two versions of so called <quote>simple
searches</quote>. These are issued if the query entered for searching,
limiting and similar operations does not seem to contain a valid pattern
modifier (i.e. it does not contain one of these characters:
<quote>~</quote>, <quote>=</quote> or <quote>%</quote>). If the query is
supposed to contain one of these special characters, they must be
escaped by prepending a backslash (<quote>\</quote>).
</para>

<para>
The first type is by checking whether the query string equals
a keyword case-insensitively from <xref linkend="tab-simplesearch-keywords"/>:
If that is the case, Mutt will use the shown pattern modifier instead.
If a keyword would conflict with your search keyword, you need to turn
it into a regular expression to avoid matching the keyword table. For
example, if you want to find all messages matching <quote>flag</quote>
(using <link linkend="simple-search">$simple_search</link>)
but don't want to match flagged messages, simply search for
<quote><literal>[f]lag</literal></quote>.
</para>

<table id="tab-simplesearch-keywords">
<title>Simple search keywords</title>
<tgroup cols="2">
<thead>
<row><entry>Keyword</entry><entry>Pattern modifier</entry></row>
</thead>
<tbody>
<row><entry>all</entry><entry>~A</entry></row>
<row><entry>.</entry><entry>~A</entry></row>
<row><entry>^</entry><entry>~A</entry></row>
<row><entry>del</entry><entry>~D</entry></row>
<row><entry>flag</entry><entry>~F</entry></row>
<row><entry>new</entry><entry>~N</entry></row>
<row><entry>old</entry><entry>~O</entry></row>
<row><entry>repl</entry><entry>~Q</entry></row>
<row><entry>read</entry><entry>~R</entry></row>
<row><entry>tag</entry><entry>~T</entry></row>
<row><entry>unread</entry><entry>~U</entry></row>
</tbody>
</tgroup>
</table>

<para>
The second type of simple search is to build a complex search pattern
using <link linkend="simple-search">$simple_search</link> as a
template. Mutt will insert your query properly quoted and search for the
composed complex query.
</para>

</sect2>

<sect2 id="complex-patterns">
<title>Nesting and Boolean Operators</title>

<para>
Logical AND is performed by specifying more than one criterion.  For
example:
</para>

<screen>
~t mutt ~f elkins
</screen>

<para>
would select messages which contain the word <quote>mutt</quote> in the
list of recipients <emphasis>and</emphasis> that have the word
<quote>elkins</quote> in the <quote>From</quote> header field.
</para>

<para>
Mutt also recognizes the following operators to create more complex
search patterns:
</para>

<itemizedlist>
<listitem>

<para>
! &mdash; logical NOT operator
</para>
</listitem>
<listitem>

<para>
| &mdash; logical OR operator
</para>
</listitem>
<listitem>

<para>
() &mdash; logical grouping operator
</para>
</listitem>

</itemizedlist>

<para>
Here is an example illustrating a complex search pattern.  This pattern
will select all messages which do not contain <quote>mutt</quote> in the
<quote>To</quote> or <quote>Cc</quote> field and which are from
<quote>elkins</quote>.
</para>

<example id="ex-pattern-bool">
<title>Using boolean operators in patterns</title>
<screen>
!(~t mutt|~c mutt) ~f elkins
</screen>
</example>

<para>
Here is an example using white space in the regular expression (note the
<quote>'</quote> and <quote>"</quote> delimiters).  For this to match,
the mail's subject must match the <quote>^Junk +From +Me$</quote> and it
must be from either <quote>Jim +Somebody</quote> or <quote>Ed
+SomeoneElse</quote>:
</para>

<screen>
'~s "^Junk +From +Me$" ~f ("Jim +Somebody"|"Ed +SomeoneElse")'
</screen>

<note>
<para>
If a regular expression contains parenthesis, or a vertical bar ("|"),
you <emphasis>must</emphasis> enclose the expression in double or single
quotes since those characters are also used to separate different parts
of Mutt's pattern language.  For example: <literal>~f
"me@(mutt\.org|cs\.hmc\.edu)"</literal> Without the quotes, the
parenthesis wouldn't end.  This would be separated to two OR'd patterns:
<emphasis>~f me@(mutt\.org</emphasis> and
<emphasis>cs\.hmc\.edu)</emphasis>. They are never what you want.
</para>
</note>

</sect2>

<sect2 id="date-patterns">
<title>Searching by Date</title>

<para>
Mutt supports two types of dates, <emphasis>absolute</emphasis> and
<emphasis>relative</emphasis>.
</para>

<sect3 id="date-absolute">
<title>Absolute Dates</title>

<para>
Dates <emphasis>must</emphasis> be in DD/MM/YY format (month and year
are optional, defaulting to the current month and year).  An example of
a valid range of dates is:
</para>

<screen>
Limit to messages matching: ~d 20/1/95-31/10
</screen>

<para>
If you omit the minimum (first) date, and just specify
<quote>-DD/MM/YY</quote>, all messages <emphasis>before</emphasis> the
given date will be selected.  If you omit the maximum (second) date, and
specify <quote>DD/MM/YY-</quote>, all messages
<emphasis>after</emphasis> the given date will be selected.  If you
specify a single date with no dash (<quote>-</quote>), only messages
sent on the given date will be selected.
</para>

<para>
You can add error margins to absolute dates.  An error margin is a sign
(+ or -), followed by a digit, followed by one of the units in <xref
linkend="tab-date-units"/>. As a special case, you can replace the sign
by a <quote>*</quote> character, which is equivalent to giving identical
plus and minus error margins.
</para>

<table id="tab-date-units">
<title>Date units</title>
<tgroup cols="2">
<thead>
<row><entry>Unit</entry><entry>Description</entry></row>
</thead>
<tbody>
<row><entry>y</entry><entry>Years</entry></row>
<row><entry>m</entry><entry>Months</entry></row>
<row><entry>w</entry><entry>Weeks</entry></row>
<row><entry>d</entry><entry>Days</entry></row>
</tbody>
</tgroup>
</table>

<para>
Example: To select any messages two weeks around January 15, 2001, you'd
use the following pattern:
</para>

<screen>
Limit to messages matching: ~d 15/1/2001*2w
</screen>

</sect3>

<sect3 id="dates-relative">
<title>Relative Dates</title>

<para>
This type of date is relative to the current date, and may be specified
as:
</para>

<itemizedlist>
<listitem>

<para>
&gt;<emphasis>offset</emphasis> for messages older than
<emphasis>offset</emphasis> units
</para>
</listitem>
<listitem>

<para>
&lt;<emphasis>offset</emphasis> for messages newer than
<emphasis>offset</emphasis> units
</para>
</listitem>
<listitem>

<para>
=<emphasis>offset</emphasis> for messages exactly
<emphasis>offset</emphasis> units old
</para>
</listitem>

</itemizedlist>

<para>
<emphasis>offset</emphasis> is specified as a positive number with one
of the units from <xref linkend="tab-date-units"/>.
</para>

<para>
Example: to select messages less than 1 month old, you would use
</para>

<screen>
Limit to messages matching: ~d &lt;1m
</screen>

<note>
<para>
All dates used when searching are relative to the
<emphasis>local</emphasis> time zone, so unless you change the setting
of your <link linkend="index-format">$index_format</link> to include a
<literal>%[...]</literal> format, these are <emphasis>not</emphasis> the
dates shown in the main index.
</para>
</note>

</sect3>

</sect2>

</sect1>

<sect1 id="tags">
<title>Using Tags</title>

<para>
Sometimes it is desirable to perform an operation on a group of messages
all at once rather than one at a time.  An example might be to save
messages to a mailing list to a separate folder, or to delete all
messages with a given subject.  To tag all messages matching a pattern,
use the <literal>&lt;tag-pattern&gt;</literal> function, which is bound
to <quote>shift-T</quote> by default.  Or you can select individual
messages by hand using the <literal>&lt;tag-message&gt;</literal>
function, which is bound to <quote>t</quote> by default.  See <link
linkend="patterns">patterns</link> for Mutt's pattern matching syntax.
</para>

<para>
Once you have tagged the desired messages, you can use the
<quote>tag-prefix</quote> operator, which is the <quote>;</quote>
(semicolon) key by default.  When the <quote>tag-prefix</quote> operator
is used, the <emphasis>next</emphasis> operation will be applied to all
tagged messages if that operation can be used in that manner.  If the
<link linkend="auto-tag">$auto_tag</link> variable is set, the next
operation applies to the tagged messages automatically, without
requiring the <quote>tag-prefix</quote>.
</para>

<para>
In <link linkend="macro"><command>macro</command>s</link> or <link
linkend="push"><command>push</command></link> commands, you can use the
<literal>&lt;tag-prefix-cond&gt;</literal> operator.  If there are no
tagged messages, Mutt will <quote>eat</quote> the rest of the macro to
abort it's execution.  Mutt will stop <quote>eating</quote> the macro
when it encounters the <literal>&lt;end-cond&gt;</literal> operator;
after this operator the rest of the macro will be executed as normal.
</para>

</sect1>

<sect1 id="hooks">
<title>Using Hooks</title>

<para>
A <emphasis>hook</emphasis> is a concept found in many other programs
which allows you to execute arbitrary commands before performing some
operation.  For example, you may wish to tailor your configuration based
upon which mailbox you are reading, or to whom you are sending mail.  In
the Mutt world, a <emphasis>hook</emphasis> consists of a <link
linkend="regexp">regular expression</link> or <link
linkend="patterns">pattern</link> along with a configuration
option/command.  See:

<itemizedlist>

<listitem>
<para>
<link linkend="account-hook"><command>account-hook</command></link>
</para>
</listitem>

<listitem>
<para>
<link linkend="charset-hook"><command>charset-hook</command></link>
</para>
</listitem>

<listitem>
<para>
<link linkend="crypt-hook"><command>crypt-hook</command></link>
</para>
</listitem>

<listitem>
<para>
<link linkend="fcc-hook"><command>fcc-hook</command></link>
</para>
</listitem>

<listitem>
<para>
<link linkend="fcc-save-hook"><command>fcc-save-hook</command></link>
</para>
</listitem>

<listitem>
<para>
<link linkend="folder-hook"><command>folder-hook</command></link>
</para>
</listitem>

<listitem>
<para>
<link linkend="iconv-hook"><command>iconv-hook</command></link>
</para>
</listitem>

<listitem>
<para>
<link linkend="mbox-hook"><command>mbox-hook</command></link>
</para>
</listitem>

<listitem>
<para>
<link linkend="message-hook"><command>message-hook</command></link>
</para>
</listitem>

<listitem>
<para>
<link linkend="reply-hook"><command>reply-hook</command></link>
</para>
</listitem>

<listitem>
<para>
<link linkend="save-hook"><command>save-hook</command></link>
</para>
</listitem>

<listitem>
<para>
<link linkend="send-hook"><command>send-hook</command></link>
</para>
</listitem>

<listitem>
<para>
<link linkend="send2-hook"><command>send2-hook</command></link>
</para>
</listitem>

</itemizedlist>

for specific details on each type of <emphasis>hook</emphasis> available.
</para>

<note>
<para>
If a hook changes configuration settings, these changes remain effective
until the end of the current Mutt session. As this is generally not
desired, a <quote>default</quote> hook needs to be added before all
other hooks of that type to restore configuration defaults.
</para>
</note>

<example id="ex-default-hook">
<title>Specifying a <quote>default</quote> hook</title>
<screen>
send-hook . 'unmy_hdr From:'
send-hook ~C'^b@b\.b$' my_hdr from: c@c.c
</screen>
</example>

<para>
In <xref linkend="ex-default-hook"/>, by default the value of <link
linkend="from">$from</link> and <link
linkend="realname">$realname</link> is not overridden. When sending
messages either To: or Cc: to <literal>&lt;b@b.b&gt;</literal>, the
From: header is changed to <literal>&lt;c@c.c&gt;</literal>.
</para>

<sect2 id="pattern-hook" xreflabel="Message Matching in Hooks">
<title>Message Matching in Hooks</title>

<para>
Hooks that act upon messages (<command>message-hook</command>,
<command>reply-hook</command>, <command>send-hook</command>,
<command>send2-hook</command>, <command>save-hook</command>,
<command>fcc-hook</command>) are evaluated in a slightly different
manner. For the other types of hooks, a <link linkend="regexp">regular
expression</link> is sufficient.  But in dealing with messages a finer
grain of control is needed for matching since for different purposes you
want to match different criteria.
</para>

<para>
Mutt allows the use of the <link linkend="patterns">search
pattern</link> language for matching messages in hook commands.  This
works in exactly the same way as it would when
<emphasis>limiting</emphasis> or <emphasis>searching</emphasis> the
mailbox, except that you are restricted to those operators which match
information Mutt extracts from the header of the message (i.e., from,
to, cc, date, subject, etc.).
</para>

<para>
For example, if you wanted to set your return address based upon sending
mail to a specific address, you could do something like:
</para>

<screen>
send-hook '~t ^me@cs\.hmc\.edu$' 'my_hdr From: Mutt User &lt;user@host&gt;'
</screen>

<para>
which would execute the given command when sending mail to
<emphasis>me@cs.hmc.edu</emphasis>.
</para>

<para>
However, it is not required that you write the pattern to match using
the full searching language.  You can still specify a simple
<emphasis>regular expression</emphasis> like the other hooks, in which
case Mutt will translate your pattern into the full language, using the
translation specified by the <link
linkend="default-hook">$default_hook</link> variable.  The pattern is
translated at the time the hook is declared, so the value of <link
linkend="default-hook">$default_hook</link> that is in effect at that
time will be used.
</para>

</sect2>

<sect2 id="mailbox-hook" xreflabel="Mailbox Matching in Hooks">
<title>Mailbox Matching in Hooks</title>

<para>
Hooks that match against mailboxes (<command>folder-hook</command>,
<command>mbox-hook</command>) apply both <link linkend="regexp">regular
expression</link> syntax as well as <link linkend="shortcuts">mailbox
shortcut</link> expansion on the regexp parameter.  There is some
overlap between these, so special attention should be paid to the first
character of the regexp.
</para>

<screen>
# Here, ^ will expand to "the current mailbox" not "beginning of string":
folder-hook ^/home/user/Mail/bar "set sort=threads"

# If you want ^ to be interpreted as "beginning of string", one workaround
# is to enclose the regexp in parenthesis:
folder-hook (^/home/user/Mail/bar) "set sort=threads"

# This will expand to the default save folder for the alias "imap.example.com", which
# is probably not what you want:
folder-hook @imap.example.com "set sort=threads"

# A workaround is to use parenthesis or a backslash:
folder-hook (@imap.example.com) "set sort=threads"
folder-hook '\@imap.example.com' "set sort=threads"
</screen>

<para>
Keep in mind that mailbox shortcut expansion on the regexp parameter
takes place when the hook is initially parsed, not when the hook is
matching against a mailbox.  When Mutt starts up and is reading the
.muttrc, some mailbox shortcuts may not be usable.  For example, the
"current mailbox" shortcut, ^, will expand to an empty string because no
mailbox has been opened yet.  Mutt will issue an error for this case or
if the mailbox shortcut results in an empty regexp.
</para>

</sect2>

</sect1>

<sect1 id="query">
<title>External Address Queries</title>

<para>
Mutt supports connecting to external directory databases such as LDAP,
ph/qi, bbdb, or NIS through a wrapper script which connects to Mutt
using a simple interface.  Using the <link
linkend="query-command">$query_command</link> variable, you specify the
wrapper command to use.  For example:
</para>

<screen>
set query_command = "mutt_ldap_query.pl %s"
</screen>

<para>
The wrapper script should accept the query on the command-line.  It
should return a one line message, then each matching response on a
single line, each line containing a tab separated address then name then
some other optional information.  On error, or if there are no matching
addresses, return a non-zero exit code and a one line error message.
</para>

<para>
An example multiple response output:
</para>

<screen>
Searching database ... 20 entries ... 3 matching:
me@cs.hmc.edu           Michael Elkins  mutt dude
blong@fiction.net       Brandon Long    mutt and more
roessler@does-not-exist.org        Thomas Roessler mutt pgp
</screen>

<para>
There are two mechanisms for accessing the query function of Mutt.  One
is to do a query from the index menu using the
<literal>&lt;query&gt;</literal> function (default: Q).  This will
prompt for a query, then bring up the query menu which will list the
matching responses.  From the query menu, you can select addresses to
create aliases, or to mail.  You can tag multiple addresses to mail,
start a new query, or have a new query appended to the current
responses.
</para>

<para>
The other mechanism for accessing the query function is for address
completion, similar to the alias completion.  In any prompt for address
entry, you can use the <literal>&lt;complete-query&gt;</literal>
function (default: ^T) to run a query based on the current address you
have typed.  Like aliases, Mutt will look for what you have typed back
to the last space or comma.  If there is a single response for that
query, Mutt will expand the address in place.  If there are multiple
responses, Mutt will activate the query menu.  At the query menu, you
can select one or more addresses to be added to the prompt.
</para>

</sect1>

<sect1 id="mailbox-formats">
<title>Mailbox Formats</title>

<para>
Mutt supports reading and writing of four different local mailbox
formats: mbox, MMDF, MH and Maildir.  The mailbox type is auto detected,
so there is no need to use a flag for different mailbox types.  When
creating new mailboxes, Mutt uses the default specified with the <link
linkend="mbox-type">$mbox_type</link> variable. A short description of
the formats follows.
</para>

<para>
<emphasis>mbox</emphasis>.  This is a widely used mailbox format for
UNIX.  All messages are stored in a single file.  Each message has a
line of the form:
</para>

<screen>
From me@cs.hmc.edu Fri, 11 Apr 1997 11:44:56 PST
</screen>

<para>
to denote the start of a new message (this is often referred to as the
<quote>From_</quote> line). The mbox format requires mailbox locking, is
prone to mailbox corruption with concurrently writing clients or
misinterpreted From_ lines. Depending on the environment, new mail
detection can be unreliable. Mbox folders are fast to open and easy to
archive.
</para>

<para>
<emphasis>MMDF</emphasis>.  This is a variant of the
<emphasis>mbox</emphasis> format.  Each message is surrounded by lines
containing <quote>^A^A^A^A</quote> (four times control-A's). The same
problems as for mbox apply (also with finding the right message
separator as four control-A's may appear in message bodies).
</para>

<para>
<emphasis>MH</emphasis>. A radical departure from
<emphasis>mbox</emphasis> and <emphasis>MMDF</emphasis>, a mailbox
consists of a directory and each message is stored in a separate file.
The filename indicates the message number (however, this is may not
correspond to the message number Mutt displays). Deleted messages are
renamed with a comma (<quote>,</quote>) prepended to the filename. Mutt
detects this type of mailbox by looking for either
<literal>.mh_sequences</literal> or <literal>.xmhcache</literal> files
(needed to distinguish normal directories from MH mailboxes). MH is more
robust with concurrent clients writing the mailbox, but still may suffer
from lost flags; message corruption is less likely to occur than with
mbox/mmdf. It's usually slower to open compared to mbox/mmdf since many
small files have to be read (Mutt provides <xref
linkend="header-caching"/> to greatly speed this process up).  Depending
on the environment, MH is not very disk-space efficient.
</para>

<para>
<emphasis>Maildir</emphasis>.  The newest of the mailbox formats, used
by the Qmail MTA (a replacement for sendmail).  Similar to
<emphasis>MH</emphasis>, except that it adds three subdirectories of the
mailbox: <emphasis>tmp</emphasis>, <emphasis>new</emphasis> and
<emphasis>cur</emphasis>.  Filenames for the messages are chosen in such
a way they are unique, even when two programs are writing the mailbox
over NFS, which means that no file locking is needed and corruption is
very unlikely. Maildir maybe slower to open without caching in Mutt, it
too is not very disk-space efficient depending on the environment. Since
no additional files are used for metadata (which is embedded in the
message filenames) and Maildir is locking-free, it's easy to sync across
different machines using file-level synchronization tools.
</para>

</sect1>

<sect1 id="shortcuts">
<title>Mailbox Shortcuts</title>

<para>
There are a number of built in shortcuts which refer to specific
mailboxes.  These shortcuts can be used anywhere you are prompted for a
file or mailbox path or in path-related configuration variables. Note
that these only work at the beginning of a string.
</para>

<table id="tab-mailbox-shortcuts">
<title>Mailbox shortcuts</title>
<tgroup cols="2">
<thead>
<row><entry>Shortcut</entry><entry>Refers to...</entry></row>
</thead>
<tbody>
<row><entry><literal>!</literal></entry><entry>your <link linkend="spoolfile">$spoolfile</link> (incoming) mailbox</entry></row>
<row><entry><literal>&gt;</literal></entry><entry>your <link linkend="mbox">$mbox</link> file</entry></row>
<row><entry><literal>&lt;</literal></entry><entry>your <link linkend="record">$record</link> file</entry></row>
<row><entry><literal>^</literal></entry><entry>the current mailbox</entry></row>
<row><entry><literal>-</literal> or <literal>!!</literal></entry><entry>the file you've last visited</entry></row>
<row><entry><literal>~</literal></entry><entry>your home directory</entry></row>
<row><entry><literal>=</literal> or <literal>+</literal></entry><entry>your <link linkend="folder">$folder</link> directory</entry></row>
<row><entry><emphasis>@alias</emphasis></entry><entry>to the <link linkend="save-hook">default save folder</link> as determined by the address of the alias</entry></row>
</tbody>
</tgroup>
</table>

<para>
For example, to store a copy of outgoing messages in the folder they
were composed in, a <link
linkend="folder-hook"><command>folder-hook</command></link> can be used
to set <link linkend="record">$record</link>:
</para>

<screen>
folder-hook . 'set record=^'</screen>

</sect1>

<sect1 id="using-lists">
<title>Handling Mailing Lists</title>

<para>
Mutt has a few configuration options that make dealing with large
amounts of mail easier.  The first thing you must do is to let Mutt know
what addresses you consider to be mailing lists (technically this does
not have to be a mailing list, but that is what it is most often used
for), and what lists you are subscribed to.  This is accomplished
through the use of the <link linkend="lists"><command>lists</command>
and <command>subscribe</command></link> commands in your
<literal>.muttrc</literal>.
</para>

<para>
Now that Mutt knows what your mailing lists are, it can do several
things, the first of which is the ability to show the name of a list
through which you received a message (i.e., of a subscribed list) in the
<emphasis>index</emphasis> menu display.  This is useful to distinguish
between personal and list mail in the same mailbox.  In the <link
linkend="index-format">$index_format</link> variable, the expando
<quote>%L</quote> will print the string <quote>To &lt;list&gt;</quote>
when <quote>list</quote> appears in the <quote>To</quote> field, and
<quote>Cc &lt;list&gt;</quote> when it appears in the <quote>Cc</quote>
field (otherwise it prints the name of the author).
</para>

<para>
Often times the <quote>To</quote> and <quote>Cc</quote> fields in
mailing list messages tend to get quite large. Most people do not bother
to remove the author of the message they reply to from the list,
resulting in two or more copies being sent to that person.  The
<literal>&lt;list-reply&gt;</literal> function, which by default is
bound to <quote>L</quote> in the <emphasis>index</emphasis> menu and
<emphasis>pager</emphasis>, helps reduce the clutter by only replying to
the known mailing list addresses instead of all recipients (except as
specified by <literal>Mail-Followup-To</literal>, see below).
</para>

<para>
Mutt also supports the <literal>Mail-Followup-To</literal> header.  When
you send a message to a list of recipients which includes one or several
subscribed mailing lists, and if the <link
linkend="followup-to">$followup_to</link> option is set, Mutt will
generate a Mail-Followup-To header which contains all the recipients to
whom you send this message, but not your address. This indicates that
group-replies or list-replies (also known as <quote>followups</quote>)
to this message should only be sent to the original recipients of the
message, and not separately to you - you'll receive your copy through
one of the mailing lists you are subscribed to.
</para>

<para>
Conversely, when group-replying or list-replying to a message which has
a <literal>Mail-Followup-To</literal> header, Mutt will respect this
header if the <link
linkend="honor-followup-to">$honor_followup_to</link> configuration
variable is set.  Using <link linkend="list-reply">list-reply</link>
will in this case also make sure that the reply goes to the mailing
list, even if it's not specified in the list of recipients in the
<literal>Mail-Followup-To</literal>.
</para>

<note>
<para>
When header editing is enabled, you can create a
<literal>Mail-Followup-To</literal> header manually.  Mutt will only
auto-generate this header if it doesn't exist when you send the message.
</para>
</note>

<para>
The other method some mailing list admins use is to generate a
<quote>Reply-To</quote> field which points back to the mailing list
address rather than the author of the message.  This can create problems
when trying to reply directly to the author in private, since most mail
clients will automatically reply to the address given in the
<quote>Reply-To</quote> field.  Mutt uses the <link
linkend="reply-to">$reply_to</link> variable to help decide which
address to use.  If set to <emphasis>ask-yes</emphasis> or
<emphasis>ask-no</emphasis>, you will be prompted as to whether or not
you would like to use the address given in the <quote>Reply-To</quote>
field, or reply directly to the address given in the <quote>From</quote>
field.  When set to <emphasis>yes</emphasis>, the
<quote>Reply-To</quote> field will be used when present.
</para>

<para>
The <quote>X-Label:</quote> header field can be used to further identify
mailing lists or list subject matter (or just to annotate messages
individually).  The <link linkend="index-format">$index_format</link>
variable's <quote>%y</quote> and <quote>%Y</quote> expandos can be used
to expand <quote>X-Label:</quote> fields in the index, and Mutt's
pattern-matcher can match regular expressions to <quote>X-Label:</quote>
fields with the <quote>~y</quote> selector.  <quote>X-Label:</quote> is
not a standard message header field, but it can easily be inserted by
procmail and other mail filtering agents.
</para>

<para>
Lastly, Mutt has the ability to <link linkend="sort">sort</link> the
mailbox into <link linkend="threads">threads</link>.  A thread is a
group of messages which all relate to the same subject.  This is usually
organized into a tree-like structure where a message and all of its
replies are represented graphically.  If you've ever used a threaded
news client, this is the same concept.  It makes dealing with large
volume mailing lists easier because you can easily delete uninteresting
threads and quickly find topics of value.
</para>

</sect1>

<sect1 id="new-mail">
<title>New Mail Detection</title>

<para>
Mutt supports setups with multiple folders, allowing all of them to be
monitored for new mail (see <xref linkend="mailboxes"/> for details).
</para>

<sect2 id="new-mail-formats">
<title>How New Mail Detection Works</title>

<para>
For Mbox and Mmdf folders, new mail is detected by comparing access
and/or modification times of files: Mutt assumes a folder has new mail
if it wasn't accessed after it was last modified. Utilities like
<literal>biff</literal> or <literal>frm</literal> or any other program
which accesses the mailbox might cause Mutt to never detect new mail for
that mailbox if they do not properly reset the access time. Other
possible causes of Mutt not detecting new mail in these folders are
backup tools (updating access times) or filesystems mounted without
access time update support (for Linux systems, see the
<literal>relatime</literal> option).
</para>

<note>
<para>
Contrary to older Mutt releases, it now maintains the new mail status of
a folder by properly resetting the access time if the folder contains at
least one message which is neither read, nor deleted, nor marked as old.
</para>
</note>

<para>
In cases where new mail detection for Mbox or Mmdf folders appears to be
unreliable, the <link linkend="check-mbox-size">$check_mbox_size</link>
option can be used to make Mutt track and consult file sizes for new
mail detection instead which won't work for size-neutral changes.
</para>

<para>
New mail for Maildir is assumed if there is one message in the
<literal>new/</literal> subdirectory which is not marked deleted (see
<link linkend="maildir-trash">$maildir_trash</link>). For MH folders, a
mailbox is considered having new mail if there's at least one message in
the <quote>unseen</quote> sequence as specified by <link
linkend="mh-seq-unseen">$mh_seq_unseen</link>.
</para>

<para>
Mutt does not poll POP3 folders for new mail, it only periodically
checks the currently opened folder (if it's a POP3 folder).
</para>

<para>
For IMAP, by default Mutt uses recent message counts provided by the
server to detect new mail. If the <link
linkend="imap-idle">$imap_idle</link> option is set, it'll use the IMAP
IDLE extension if advertised by the server.
</para>

</sect2>

<sect2 id="new-mail-polling">
<title>Polling For New Mail</title>

<para>
When in the index menu and being idle (also see <link
linkend="timeout">$timeout</link>), Mutt periodically checks for new
mail in all folders which have been configured via the
<command>mailboxes</command> command. The interval depends on the folder
type: for local/IMAP folders it consults <link
linkend="mail-check">$mail_check</link> and <link
linkend="pop-checkinterval">$pop_checkinterval</link> for POP folders.
</para>

<para>
Outside the index menu the directory browser supports checking for new
mail using the <literal>&lt;check-new&gt;</literal> function which is
unbound by default. Pressing TAB will bring up a menu showing the files
specified by the <command>mailboxes</command> command, and indicate
which contain new messages. Mutt will automatically enter this mode when
invoked from the command line with the <literal>-y</literal> option.
</para>

<para>
For the pager, index and directory browser menus, Mutt contains the
<literal>&lt;buffy-list&gt;</literal> function (bound to
<quote>.</quote> by default) which will print a list of folders with new
mail in the command line at the bottom of the screen.
</para>

<para>
For the index, by default Mutt displays the number of mailboxes with new
mail in the status bar, please refer to the <link
linkend="status-format">$status_format</link> variable for details.
</para>

<para>
When changing folders, Mutt fills the prompt with the first folder from
the mailboxes list containing new mail (if any), pressing
<literal>&lt;Space&gt;</literal> will cycle through folders with new
mail.  The (by default unbound) function
<literal>&lt;next-unread-mailbox&gt;</literal> in the index can be used
to immediately open the next folder with unread mail (if any).
</para>

</sect2>

</sect1>

<sect1 id="editing-threads">
<title>Editing Threads</title>

<para>
Mutt has the ability to dynamically restructure threads that are broken
either by misconfigured software or bad behavior from some
correspondents. This allows to clean your mailboxes from these
annoyances which make it hard to follow a discussion.
</para>

<sect2 id="link-threads">
<title>Linking Threads</title>

<para>
Some mailers tend to <quote>forget</quote> to correctly set the
<quote>In-Reply-To:</quote> and <quote>References:</quote> headers when
replying to a message. This results in broken discussions because Mutt
has not enough information to guess the correct threading.  You can fix
this by tagging the reply, then moving to the parent message and using
the <literal>&lt;link-threads&gt;</literal> function (bound to &amp; by
default). The reply will then be connected to this parent message.
</para>

<para>
You can also connect multiple children at once, tagging them and using
the <literal>&lt;tag-prefix&gt;</literal> command (<quote>;</quote>) or
the <link linkend="auto-tag">$auto_tag</link> option.
</para>

</sect2>

<sect2 id="break-threads">
<title>Breaking Threads</title>

<para>
On mailing lists, some people are in the bad habit of starting a new
discussion by hitting <quote>reply</quote> to any message from the list
and changing the subject to a totally unrelated one.  You can fix such
threads by using the <literal>&lt;break-thread&gt;</literal> function
(bound by default to #), which will turn the subthread starting from the
current message into a whole different thread.
</para>

</sect2>

</sect1>

<sect1 id="dsn">
<title>Delivery Status Notification (DSN) Support</title>

<para>
RFC1894 defines a set of MIME content types for relaying information
about the status of electronic mail messages.  These can be thought of
as <quote>return receipts.</quote>
</para>

<para>
To support DSN, there are two variables. <link
linkend="dsn-notify">$dsn_notify</link> is used to request receipts for
different results (such as failed message, message delivered, etc.).
<link linkend="dsn-return">$dsn_return</link> requests how much of your
message should be returned with the receipt (headers or full message).
</para>

<para>
When using <link linkend="sendmail">$sendmail</link> for mail delivery,
you need to use either Berkeley sendmail 8.8.x (or greater) a MTA
supporting DSN command line options compatible to Sendmail: The -N and
-R options can be used by the mail client to make requests as to what
type of status messages should be returned. Please consider your MTA
documentation whether DSN is supported.
</para>

<para>
For SMTP delivery using <link linkend="smtp-url">$smtp_url</link>, it
depends on the capabilities announced by the server whether Mutt will
attempt to request DSN or not.
</para>

</sect1>

<sect1 id="urlview">
<title>Start a WWW Browser on URLs</title>

<para>
If a message contains URLs, it is efficient to get a menu with all the
URLs and start a WWW browser on one of them.  This functionality is
provided by the external urlview program which can be retrieved at
<ulink
url="ftp://ftp.mutt.org/mutt/contrib/">ftp://ftp.mutt.org/mutt/contrib/</ulink>
and the configuration commands:
</para>

<screen>
macro index \cb |urlview\n
macro pager \cb |urlview\n
</screen>

</sect1>

<sect1 id="misc-topics">
<title>Miscellany</title>

<para>
This section documents various features that fit nowhere else.
</para>

<variablelist>
<varlistentry>
<term>
Address normalization
</term>
<listitem>
<para>
Mutt normalizes all e-mail addresses to the simplest form possible. If
an address contains a realname, the form <emphasis>Joe User
&lt;joe@example.com&gt;</emphasis> is used and the pure e-mail address
without angle brackets otherwise, i.e. just
<emphasis>joe@example.com</emphasis>.
</para>
<para>
This normalization affects all headers Mutt generates including aliases.
</para>
</listitem>
</varlistentry>
<varlistentry>
<term>
Initial folder selection
</term>
<listitem>
<para>
The folder Mutt opens at startup is determined as follows: the folder
specified in the <literal>$MAIL</literal> environment variable if
present. Otherwise, the value of <literal>$MAILDIR</literal> is taken
into account. If that isn't present either, Mutt takes the user's
mailbox in the mailspool as determined at compile-time (which may also
reside in the home directory). The <link
linkend="spoolfile">$spoolfile</link> setting overrides this
selection. Highest priority has the mailbox given with the
<literal>-f</literal> command line option.
</para>
</listitem>
</varlistentry>
</variablelist>

</sect1>

</chapter>

<chapter id="mimesupport">
<title>Mutt's MIME Support</title>

<para>
Quite a bit of effort has been made to make Mutt the premier text-mode
MIME MUA.  Every effort has been made to provide the functionality that
the discerning MIME user requires, and the conformance to the standards
wherever possible.  When configuring Mutt for MIME, there are two extra
types of configuration files which Mutt uses.  One is the
<literal>mime.types</literal> file, which contains the mapping of file
extensions to IANA MIME types.  The other is the
<literal>mailcap</literal> file, which specifies the external commands
to use for handling specific MIME types.
</para>

<sect1 id="using-mime">
<title>Using MIME in Mutt</title>

<sect2 id="mime-overview">
<title>MIME Overview</title>

<para>
MIME is short for <quote>Multipurpose Internet Mail Extension</quote>
and describes mechanisms to internationalize and structure mail
messages. Before the introduction of MIME, messages had a single text
part and were limited to us-ascii header and content. With MIME,
messages can have attachments (and even attachments which itself have
attachments and thus form a tree structure), nearly arbitrary characters
can be used for sender names, recipients and subjects.
</para>

<para>
Besides the handling of non-ascii characters in message headers, to Mutt
the most important aspect of MIME are so-called MIME types. These are
constructed using a <emphasis>major</emphasis> and
<emphasis>minor</emphasis> type separated by a forward slash.  These
specify details about the content that follows. Based upon these, Mutt
decides how to handle this part. The most popular major type is
<quote><literal>text</literal></quote> with minor types for plain text,
HTML and various other formats. Major types also exist for images,
audio, video and of course general application data (e.g. to separate
cryptographically signed data with a signature, send office documents,
and in general arbitrary binary data). There's also the
<literal>multipart</literal> major type which represents the root of a
subtree of MIME parts. A list of supported MIME types can be found in
<xref linkend="supported-mime-types"/>.
</para>

<para>
MIME also defines a set of encoding schemes for transporting MIME
content over the network: <literal>7bit</literal>,
<literal>8bit</literal>, <literal>quoted-printable</literal>,
<literal>base64</literal> and <literal>binary</literal>. There're some
rules when to choose what for encoding headers and/or body (if needed),
and Mutt will in general make a good choice.
</para>

<para>
Mutt does most of MIME encoding/decoding behind the scenes to form
messages conforming to MIME on the sending side. On reception, it can be
flexibly configured as to how what MIME structure is displayed (and if
it's displayed): these decisions are based on the content's MIME type.
There are three areas/menus in dealing with MIME: the pager (while
viewing a message), the attachment menu and the compose menu.
</para>

</sect2>

<sect2 id="mime-pager">
<title>Viewing MIME Messages in the Pager</title>

<para>
When you select a message from the index and view it in the pager, Mutt
decodes as much of a message as possible to a text representation.  Mutt
internally supports a number of MIME types, including the
<literal>text</literal> major type (with all minor types), the
<literal>message/rfc822</literal> (mail messages) type and some
<literal>multipart</literal> types. In addition, it recognizes a variety
of PGP MIME types, including PGP/MIME and
<literal>application/pgp</literal>.
</para>

<para>
Mutt will denote attachments with a couple lines describing them.
These lines are of the form:
</para>

<screen>
[-- Attachment #1: Description --]
[-- Type: text/plain, Encoding: 7bit, Size: 10000 --]
</screen>

<para>
Where the <emphasis>Description</emphasis> is the description or
filename given for the attachment, and the <emphasis>Encoding</emphasis>
is one of the already mentioned content encodings.
</para>

<para>
If Mutt cannot deal with a MIME type, it will display a message like:
</para>

<screen>
[-- image/gif is unsupported (use 'v' to view this part) --]
</screen>

</sect2>

<sect2 id="attach-menu">
<title>The Attachment Menu</title>

<para>
The default binding for <literal>&lt;view-attachments&gt;</literal> is
<quote>v</quote>, which displays the attachment menu for a message.  The
attachment menu displays a list of the attachments in a message.  From
the attachment menu, you can save, print, pipe, delete, and view
attachments.  You can apply these operations to a group of attachments
at once, by tagging the attachments and by using the
<literal>&lt;tag-prefix&gt;</literal> operator.  You can also reply to
the current message from this menu, and only the current attachment (or
the attachments tagged) will be quoted in your reply.  You can view
attachments as text, or view them using the mailcap viewer definition
(the mailcap mechanism is explained later in detail).
</para>

<para>
Finally, you can apply the usual message-related functions (like <link
linkend="resend-message"><literal>&lt;resend-message&gt;</literal></link>,
and the <literal>&lt;reply&gt;</literal> and
<literal>&lt;forward&gt;</literal> functions) to attachments of type
<literal>message/rfc822</literal>.
</para>

<para>
See table <xref linkend="tab-attachment-bindings"/> for all available
functions.
</para>

</sect2>

<sect2 id="compose-menu">
<title>The Compose Menu</title>

<para>
The compose menu is the menu you see before you send a message.  It
allows you to edit the recipient list, the subject, and other aspects of
your message.  It also contains a list of the attachments of your
message, including the main body.  From this menu, you can print, copy,
filter, pipe, edit, compose, review, and rename an attachment or a list
of tagged attachments.  You can also modifying the attachment
information, notably the type, encoding and description.
</para>

<para>
Attachments appear as follows by default:
</para>

<screen>
- 1 [text/plain, 7bit, 1K]           /tmp/mutt-euler-8082-0 &lt;no description&gt;
  2 [applica/x-gunzip, base64, 422K] ~/src/mutt-0.85.tar.gz &lt;no description&gt;
</screen>

<para>
The <quote>-</quote> denotes that Mutt will delete the file after
sending (or postponing, or canceling) the message.  It can be toggled
with the <literal>&lt;toggle-unlink&gt;</literal> command (default: u).
The next field is the MIME content-type, and can be changed with the
<literal>&lt;edit-type&gt;</literal> command (default: ^T).  The next
field is the encoding for the attachment, which allows a binary message
to be encoded for transmission on 7bit links.  It can be changed with
the <literal>&lt;edit-encoding&gt;</literal> command (default: ^E).  The
next field is the size of the attachment, rounded to kilobytes or
megabytes.  The next field is the filename, which can be changed with
the <literal>&lt;rename-file&gt;</literal> command (default: R).  The
final field is the description of the attachment, and can be changed
with the <literal>&lt;edit-description&gt;</literal> command (default:
d). See <link linkend="attach-format">$attach_format</link> for a full
list of available expandos to format this display to your needs.
</para>

</sect2>

</sect1>

<sect1 id="mime-types">
<title>MIME Type Configuration with <literal>mime.types</literal></title>

<para>
To get most out of MIME, it's important that a MIME part's content type
matches the content as closely as possible so that the recipient's
client can automatically select the right viewer for the
content. However, there's no reliable for Mutt to know how to detect
every possible file type. Instead, it uses a simple plain text mapping
file that specifies what file extension corresponds to what MIME
type. This file is called <literal>mime.types</literal>.
</para>

<para>
When you add an attachment to your mail message, Mutt searches your
personal <literal>mime.types</literal> file at
<literal>$HOME/.mime.types</literal>, and then the system
<literal>mime.types</literal> file at
<literal>/usr/local/share/mutt/mime.types</literal> or
<literal>/etc/mime.types</literal>
</para>

<para>
Each line starts with the full MIME type, followed by a space and
space-separated list of file extensions. For example you could use:
</para>

<example id="ex-mime-types">
<title><literal>mime.types</literal></title>
<screen>
application/postscript          ps eps
application/pgp                 pgp
audio/x-aiff                    aif aifc aiff
</screen>
</example>

<para>
A sample <literal>mime.types</literal> file comes with the Mutt
distribution, and should contain most of the MIME types you are likely
to use.
</para>

<para>
If Mutt can not determine the MIME type by the extension of the file you
attach, it will look at the file.  If the file is free of binary
information, Mutt will assume that the file is plain text, and mark it
as <literal>text/plain</literal>.  If the file contains binary
information, then Mutt will mark it as
<literal>application/octet-stream</literal>.  You can change the MIME
type that Mutt assigns to an attachment by using the
<literal>&lt;edit-type&gt;</literal> command from the compose menu
(default: ^T), see <xref linkend="supported-mime-types"/> for supported
major types. Mutt recognizes all of these if the appropriate entry is
found in the <literal>mime.types</literal> file. Non-recognized mime
types should only be used if the recipient of the message is likely to
be expecting such attachments.
</para>

<table id="supported-mime-types">
<title>Supported MIME types</title>
<tgroup cols="3">
<thead>
<row><entry>MIME major type</entry><entry>Standard</entry><entry>Description</entry></row>
</thead>
<tbody>
<row><entry><literal>application</literal></entry><entry>yes</entry><entry>General application data</entry></row>
<row><entry><literal>audio</literal></entry><entry>yes</entry><entry>Audio data</entry></row>
<row><entry><literal>image</literal></entry><entry>yes</entry><entry>Image data</entry></row>
<row><entry><literal>message</literal></entry><entry>yes</entry><entry>Mail messages, message status information</entry></row>
<row><entry><literal>model</literal></entry><entry>yes</entry><entry>VRML and other modeling data</entry></row>
<row><entry><literal>multipart</literal></entry><entry>yes</entry><entry>Container for other MIME parts</entry></row>
<row><entry><literal>text</literal></entry><entry>yes</entry><entry>Text data</entry></row>
<row><entry><literal>video</literal></entry><entry>yes</entry><entry>Video data</entry></row>
<row><entry><literal>chemical</literal></entry><entry>no</entry><entry>Mostly molecular data</entry></row>
</tbody>
</tgroup>
</table>

<para>
MIME types are not arbitrary, they need to be assigned by <ulink
url="http://www.iana.org/assignments/media-types/">IANA</ulink>.
</para>

</sect1>

<sect1 id="mailcap">
<title>MIME Viewer Configuration with Mailcap</title>

<para>
Mutt supports RFC 1524 MIME Configuration, in particular the Unix
specific format specified in Appendix A of RFC 1524.  This file format
is commonly referred to as the <quote>mailcap</quote> format.  Many MIME
compliant programs utilize the mailcap format, allowing you to specify
handling for all MIME types in one place for all programs.  Programs
known to use this format include Firefox, lynx and metamail.
</para>

<para>
In order to handle various MIME types that Mutt doesn't have built-in
support for, it parses a series of external configuration files to find
an external handler. The default search string for these files is a
colon delimited list containing the following files:
</para>

<orderedlist>
<listitem><para><literal>$HOME/.mailcap</literal></para></listitem>
<listitem><para><literal>$PKGDATADIR/mailcap</literal></para></listitem>
<listitem><para><literal>$SYSCONFDIR/mailcap</literal></para></listitem>
<listitem><para><literal>/etc/mailcap</literal></para></listitem>
<listitem><para><literal>/usr/etc/mailcap</literal></para></listitem>
<listitem><para><literal>/usr/local/etc/mailcap</literal></para></listitem>
</orderedlist>

<para>
where <literal>$HOME</literal> is your home directory. The
<literal>$PKGDATADIR</literal> and the <literal>$SYSCONFDIR</literal>
directories depend on where Mutt is installed: the former is the default
for shared data, the latter for system configuration files.
</para>

<para>
The default search path can be obtained by running the following
command:
</para>

<screen>
mutt -nF /dev/null -Q mailcap_path
</screen>

<para>
In particular, the metamail distribution will install a mailcap file,
usually as <literal>/usr/local/etc/mailcap</literal>, which contains
some baseline entries.
</para>

<sect2 id="mailcap-basics">
<title>The Basics of the Mailcap File</title>

<para>
A mailcap file consists of a series of lines which are comments, blank,
or definitions.
</para>

<para>
A comment line consists of a # character followed by anything you want.
</para>

<para>
A blank line is blank.
</para>

<para>
A definition line consists of a content type, a view command, and any
number of optional fields.  Each field of a definition line is divided
by a semicolon <quote>;</quote> character.
</para>

<para>
The content type is specified in the MIME standard
<quote>type/subtype</quote> notation.  For example,
<literal>text/plain</literal>, <literal>text/html</literal>,
<literal>image/gif</literal>, etc.  In addition, the mailcap format
includes two formats for wildcards, one using the special
<quote>*</quote> subtype, the other is the implicit wild, where you only
include the major type.  For example, <literal>image/*</literal>, or
<literal>video</literal> will match all image types and video types,
respectively.
</para>

<para>
The view command is a Unix command for viewing the type specified. There
are two different types of commands supported. The default is to send
the body of the MIME message to the command on stdin. You can change
this behavior by using <literal>%s</literal> as a parameter to your view
command.  This will cause Mutt to save the body of the MIME message to a
temporary file, and then call the view command with the
<literal>%s</literal> replaced by the name of the temporary file. In
both cases, Mutt will turn over the terminal to the view program until
the program quits, at which time Mutt will remove the temporary file if
it exists. This means that mailcap does <emphasis>not</emphasis> work
out of the box with programs which detach themselves from the terminal
right after starting, like <literal>open</literal> on Mac OS X. In order
to nevertheless use these programs with mailcap, you probably need
custom shell scripts.
</para>

<para>
So, in the simplest form, you can send a <literal>text/plain</literal>
message to the external pager more on standard input:
</para>

<screen>
text/plain; more
</screen>

<para>
Or, you could send the message as a file:
</para>

<screen>
text/plain; more %s
</screen>

<para>
Perhaps you would like to use lynx to interactively view a
<literal>text/html</literal> message:
</para>

<screen>
text/html; lynx %s
</screen>

<para>
In this case, lynx does not support viewing a file from standard input,
so you must use the <literal>%s</literal> syntax.
</para>

<note>
<para>
<emphasis>Some older versions of lynx contain a bug where they will
check the mailcap file for a viewer for <literal>text/html</literal>.
They will find the line which calls lynx, and run it.  This causes lynx
to continuously spawn itself to view the object.</emphasis>
</para>
</note>

<para>
On the other hand, maybe you don't want to use lynx interactively, you
just want to have it convert the <literal>text/html</literal> to
<literal>text/plain</literal>, then you can use:
</para>

<screen>
text/html; lynx -dump %s | more
</screen>

<para>
Perhaps you wish to use lynx to view <literal>text/html</literal> files,
and a pager on all other text formats, then you would use the following:
</para>

<screen>
text/html; lynx %s
text/*; more
</screen>

</sect2>

<sect2 id="secure-mailcap">
<title>Secure Use of Mailcap</title>

<para>
The interpretation of shell meta-characters embedded in MIME parameters
can lead to security problems in general.  Mutt tries to quote
parameters in expansion of <literal>%s</literal> syntaxes properly, and
avoids risky characters by substituting them, see the <link
linkend="mailcap-sanitize">$mailcap_sanitize</link> variable.
</para>

<para>
Although Mutt's procedures to invoke programs with mailcap seem to be
safe, there are other applications parsing mailcap, maybe taking less
care of it.  Therefore you should pay attention to the following rules:
</para>

<para>
<emphasis>Keep the %-expandos away from shell quoting.</emphasis> Don't
quote them with single or double quotes.  Mutt does this for you, the
right way, as should any other program which interprets mailcap.  Don't
put them into backtick expansions.  Be highly careful with evil
statements, and avoid them if possible at all.  Trying to fix broken
behavior with quotes introduces new leaks &mdash; there is no
alternative to correct quoting in the first place.
</para>

<para>
If you have to use the %-expandos' values in context where you need
quoting or backtick expansions, put that value into a shell variable and
reference the shell variable where necessary, as in the following
example (using <literal>$charset</literal> inside the backtick expansion
is safe, since it is not itself subject to any further expansion):
</para>

<screen>
text/test-mailcap-bug; cat %s; copiousoutput; test=charset=%{charset} \
        &amp;&amp; test "`echo $charset | tr '[A-Z]' '[a-z]'`" != iso-8859-1
</screen>

</sect2>

<sect2 id="advanced-mailcap">
<title>Advanced Mailcap Usage</title>

<sect3 id="optional-mailcap-fields">
<title>Optional Fields</title>

<para>
In addition to the required content-type and view command fields, you
can add semi-colon <quote>;</quote> separated fields to set flags and
other options.  Mutt recognizes the following optional fields:
</para>

<variablelist>

<varlistentry>
<term>copiousoutput</term>
<listitem>
<para>
This flag tells Mutt that the command passes possibly large amounts of
text on standard output.  This causes Mutt to invoke a pager (either
the internal pager or the external pager defined by the pager variable)
on the output of the view command.  Without this flag, Mutt assumes that
the command is interactive.  One could use this to replace the pipe to
<literal>more</literal> in the <literal>lynx -dump</literal> example in
the Basic section:
</para>

<screen>
text/html; lynx -dump %s ; copiousoutput
</screen>

<para>
This will cause lynx to format the <literal>text/html</literal> output
as <literal>text/plain</literal> and Mutt will use your standard pager
to display the results.
</para>

<para>
Note that when using the built-in pager, <emphasis>only</emphasis>
entries with this flag will be considered a handler for a MIME type
&mdash; all other entries will be ignored.
</para>
</listitem>
</varlistentry>
<varlistentry>
<term>needsterminal</term>
<listitem>
<para>
Mutt uses this flag when viewing attachments with <link
linkend="auto-view"><command>auto_view</command></link>, in order to
decide whether it should honor the setting of the <link
linkend="wait-key">$wait_key</link> variable or not.  When an attachment
is viewed using an interactive program, and the corresponding mailcap
entry has a <emphasis>needsterminal</emphasis> flag, Mutt will use <link
linkend="wait-key">$wait_key</link> and the exit status of the program
to decide if it will ask you to press a key after the external program
has exited.  In all other situations it will not prompt you for a key.
</para>
</listitem>
</varlistentry>
<varlistentry>
<term>compose=&lt;command&gt;</term>
<listitem>
<para>
This flag specifies the command to use to create a new attachment of a
specific MIME type.  Mutt supports this from the compose menu.
</para>
</listitem>
</varlistentry>
<varlistentry>
<term>composetyped=&lt;command&gt;</term>
<listitem>
<para>
This flag specifies the command to use to create a new attachment of a
specific MIME type.  This command differs from the compose command in
that Mutt will expect standard MIME headers on the data.  This can be
used to specify parameters, filename, description, etc. for a new
attachment.  Mutt supports this from the compose menu.
</para>
</listitem>
</varlistentry>
<varlistentry>
<term>print=&lt;command&gt;</term>
<listitem>
<para>
This flag specifies the command to use to print a specific MIME type.
Mutt supports this from the attachment and compose menus.
</para>
</listitem>
</varlistentry>
<varlistentry>
<term>edit=&lt;command&gt;</term>
<listitem>
<para>
This flag specifies the command to use to edit a specific MIME type.
Mutt supports this from the compose menu, and also uses it to compose
new attachments.  Mutt will default to the defined <link
linkend="editor">$editor</link> for text attachments.
</para>
</listitem>
</varlistentry>
<varlistentry>
<term>nametemplate=&lt;template&gt;</term>
<listitem>
<para>
This field specifies the format for the file denoted by
<literal>%s</literal> in the command fields.  Certain programs will
require a certain file extension, for instance, to correctly view a
file.  For instance, lynx will only interpret a file as
<literal>text/html</literal> if the file ends in
<literal>.html</literal>.  So, you would specify lynx as a
<literal>text/html</literal> viewer with a line in the mailcap file
like:
</para>

<screen>
text/html; lynx %s; nametemplate=%s.html
</screen>

</listitem>
</varlistentry>
<varlistentry>
<term>test=&lt;command&gt;</term>
<listitem>
<para>
This field specifies a command to run to test whether this mailcap entry
should be used.  The command is defined with the command expansion rules
defined in the next section.  If the command returns 0, then the test
passed, and Mutt uses this entry.  If the command returns non-zero, then
the test failed, and Mutt continues searching for the right entry.  Note
that the content-type must match before Mutt performs the test.  For
example:
</para>

<screen>
text/html; firefox -remote 'openURL(%s)' ; test=RunningX
text/html; lynx %s
</screen>

<para>
In this example, Mutt will run the program <literal>RunningX</literal>
which will return 0 if the X Window manager is running, and non-zero if
it isn't.  If <literal>RunningX</literal> returns 0, then Mutt will run
firefox to display the <literal>text/html</literal> object.  If RunningX
doesn't return 0, then Mutt will go on to the next entry and use lynx to
display the <literal>text/html</literal> object.
</para>
</listitem>
</varlistentry>
</variablelist>

</sect3>

<sect3 id="mailcap-search-order">
<title>Search Order</title>

<para>
When searching for an entry in the mailcap file, Mutt will search for
the most useful entry for its purpose.  For instance, if you are
attempting to print an <literal>image/gif</literal>, and you have the
following entries in your mailcap file, Mutt will search for an entry
with the print command:
</para>

<screen>
image/*;        xv %s
image/gif;      ; print= anytopnm %s | pnmtops | lpr; \
                nametemplate=%s.gif
</screen>

<para>
Mutt will skip the <literal>image/*</literal> entry and use the
<literal>image/gif</literal> entry with the print command.
</para>

<para>
In addition, you can use this with <link
linkend="auto-view"><command>auto_view</command></link> to denote two
commands for viewing an attachment, one to be viewed automatically, the
other to be viewed interactively from the attachment menu using the
<literal>&lt;view-mailcap&gt;</literal> function (bound to
<quote>m</quote> by default). In addition, you can then use the test
feature to determine which viewer to use interactively depending on your
environment.
</para>

<screen>
text/html;      firefox -remote 'openURL(%s)' ; test=RunningX
text/html;      lynx %s; nametemplate=%s.html
text/html;      lynx -dump %s; nametemplate=%s.html; copiousoutput
</screen>

<para>
For <link linkend="auto-view"><command>auto_view</command></link>, Mutt
will choose the third entry because of the
<literal>copiousoutput</literal> tag.  For interactive viewing, Mutt
will run the program <literal>RunningX</literal> to determine if it
should use the first entry.  If the program returns non-zero, Mutt will
use the second entry for interactive viewing. The last entry is for
inline display in the pager and the
<literal>&lt;view-attach&gt;</literal> function in the attachment menu.
</para>

<para>
Entries with the <literal>copiousoutput</literal> tag should always be
specified as the last one per type. For non-interactive use, the last
entry will then actually be the first matching one with the tag set.
For non-interactive use, only <literal>copiousoutput</literal>-tagged
entries are considered. For interactive use, Mutt ignores this tag and
treats all entries equally. Therefore, if not specified last, all
following entries without this tag would never be considered for
<literal>&lt;view-attach&gt;</literal> because the
<literal>copiousoutput</literal> before them matched already.
</para>

</sect3>

<sect3 id="mailcap-command-expansion">
<title>Command Expansion</title>

<para>
The various commands defined in the mailcap files are passed to the
<literal>/bin/sh</literal> shell using the <literal>system(3)</literal>
function.  Before the command is passed to <literal>/bin/sh
-c</literal>, it is parsed to expand various special parameters with
information from Mutt.  The keywords Mutt expands are:
</para>

<variablelist>

<varlistentry>
<term>%s</term>
<listitem>
<para>
As seen in the basic mailcap section, this variable is expanded to a
filename specified by the calling program.  This file contains the body
of the message to view/print/edit or where the composing program should
place the results of composition.  In addition, the use of this keyword
causes Mutt to not pass the body of the message to the view/print/edit
program on stdin.
</para>
</listitem>
</varlistentry>
<varlistentry>
<term>%t</term>
<listitem>
<para>
Mutt will expand <literal>%t</literal> to the text representation of the
content type of the message in the same form as the first parameter of
the mailcap definition line, i.e. <literal>text/html</literal> or
<literal>image/gif</literal>.
</para>
</listitem>
</varlistentry>
<varlistentry>
<term>%{&lt;parameter&gt;}</term>
<listitem>
<para>
Mutt will expand this to the value of the specified parameter from the
Content-Type: line of the mail message.  For instance, if your mail
message contains:
</para>

<screen>
Content-Type: text/plain; charset=iso-8859-1
</screen>

<para>
then Mutt will expand <literal>%{charset}</literal> to
<quote>iso-8859-1</quote>.  The default metamail mailcap file uses this
feature to test the charset to spawn an xterm using the right charset to
view the message.
</para>
</listitem>
</varlistentry>
<varlistentry>
<term>\%</term>
<listitem>
<para>
This will be replaced by a literal <literal>%</literal>.
</para>
</listitem>
</varlistentry>
</variablelist>

<para>
Mutt does not currently support the <literal>%F</literal> and
<literal>%n</literal> keywords specified in RFC 1524.  The main purpose
of these parameters is for multipart messages, which is handled
internally by Mutt.
</para>

</sect3>

</sect2>

<sect2 id="mailcap-example">
<title>Example Mailcap Files</title>

<para>
This mailcap file is fairly simple and standard:
</para>

<screen>
<emphasis role="comment"># I'm always running X :)</emphasis>
video/*;        xanim %s &gt; /dev/null
image/*;        xv %s &gt; /dev/null

<emphasis role="comment"># I'm always running firefox (if my computer had more memory, maybe)</emphasis>
text/html;      firefox -remote 'openURL(%s)'
</screen>

<para>
This mailcap file shows quite a number of examples:
</para>

<screen>
<emphasis role="comment"># Use xanim to view all videos   Xanim produces a header on startup,
# send that to /dev/null so I don't see it</emphasis>
video/*;        xanim %s &gt; /dev/null

<emphasis role="comment"># Send html to a running firefox by remote</emphasis>
text/html;      firefox -remote 'openURL(%s)'; test=RunningFirefox

<emphasis role="comment"># If I'm not running firefox but I am running X, start firefox on the
# object</emphasis>
text/html;      firefox %s; test=RunningX

<emphasis role="comment"># Else use lynx to view it as text</emphasis>
text/html;      lynx %s

<emphasis role="comment"># This version would convert the text/html to text/plain</emphasis>
text/html;      lynx -dump %s; copiousoutput

<emphasis role="comment"># I use enscript to print text in two columns to a page</emphasis>
text/*;         more %s; print=enscript -2Gr %s

<emphasis role="comment"># Firefox adds a flag to tell itself to view jpegs internally</emphasis>
image/jpeg;xv %s; x-mozilla-flags=internal

<emphasis role="comment"># Use xv to view images if I'm running X</emphasis>
<emphasis role="comment"># In addition, this uses the \ to extend the line and set my editor</emphasis>
<emphasis role="comment"># for images</emphasis>
image/*;xv %s; test=RunningX; \
        edit=xpaint %s

<emphasis role="comment"># Convert images to text using the netpbm tools</emphasis>
image/*;  (anytopnm %s | pnmscale -xysize 80 46 | ppmtopgm | pgmtopbm |
pbmtoascii -1x2 ) 2&gt;&amp;1 ; copiousoutput

<emphasis role="comment"># Send excel spreadsheets to my NT box</emphasis>
application/ms-excel; open.pl %s
</screen>

</sect2>

</sect1>

<sect1 id="auto-view">
<title>MIME Autoview</title>

<para>
Usage:
</para>

<cmdsynopsis>
<command>auto_view</command>
<arg choice="plain">
<replaceable>mimetype</replaceable>
</arg>
<arg choice="opt" rep="repeat">
<replaceable>mimetype</replaceable>
</arg>

<command>unauto_view</command>
<group choice="req">
<arg choice="plain">
<replaceable>*</replaceable>
</arg>
<arg choice="plain" rep="repeat">
<replaceable>mimetype</replaceable>
</arg>
</group>
</cmdsynopsis>

<para>
In addition to explicitly telling Mutt to view an attachment with the
MIME viewer defined in the mailcap file from the attachments menu, Mutt
has support for automatically viewing MIME attachments while in the
pager.
</para>

<para>
For this to work, you must define a viewer in the mailcap file which
uses the <literal>copiousoutput</literal> option to denote that it is
non-interactive.  Usually, you also use the entry to convert the
attachment to a text representation which you can view in the pager.
</para>

<para>
You then use the <command>auto_view</command> configuration command to
list the content-types that you wish to view automatically.  For
instance, if you set it to:
</para>

<screen>
auto_view text/html application/x-gunzip \
  application/postscript image/gif application/x-tar-gz
</screen>

<para>
...Mutt would try to find corresponding entries for rendering
attachments of these types as text. A corresponding mailcap could look
like:
</para>

<screen>
text/html;      lynx -dump %s; copiousoutput; nametemplate=%s.html
image/*;        anytopnm %s | pnmscale -xsize 80 -ysize 50 | ppmtopgm | \
                pgmtopbm | pbmtoascii ; copiousoutput
application/x-gunzip;   gzcat; copiousoutput
application/x-tar-gz; gunzip -c %s | tar -tf - ; copiousoutput
application/postscript; ps2ascii %s; copiousoutput
</screen>

<para>
<command>unauto_view</command> can be used to remove previous entries
from the <command>auto_view</command> list.  This can be used with <link
linkend="message-hook"><command>message-hook</command></link> to
autoview messages based on size, etc.
<quote><command>unauto_view</command> *</quote> will remove all previous
entries.
</para>

</sect1>

<sect1 id="alternative-order">
<title>MIME Multipart/Alternative</title>

<para>
The <literal>multipart/alternative</literal> container type only has
child MIME parts which represent the same content in an alternative
way. This is often used to send HTML messages which contain an
alternative plain text representation.
</para>

<para>
Mutt has some heuristics for determining which attachment of a
<literal>multipart/alternative</literal> type to display:
</para>

<orderedlist>
<listitem>
<para>
First, Mutt will check the <command>alternative_order</command> list to
determine if one of the available types is preferred.  It consists of a
number of MIME types in order, including support for implicit and
explicit wildcards. For example:
</para>

<screen>
alternative_order text/enriched text/plain text \
  application/postscript image/*
</screen>
</listitem>
<listitem>
<para>
Next, Mutt will check if any of the types have a defined <link
linkend="auto-view"><command>auto_view</command></link>, and use that.
</para>
</listitem>
<listitem>
<para>
Failing that, Mutt will look for any text type.
</para>
</listitem>
<listitem>
<para>
As a last attempt, Mutt will look for any type it knows how to handle.
</para>
</listitem>
</orderedlist>

<para>
To remove a MIME type from the <command>alternative_order</command>
list, use the <command>unalternative_order</command> command.
</para>

</sect1>

<sect1 id="attachments">
<title>Attachment Searching and Counting</title>

<para>
If you ever lose track of attachments in your mailboxes, Mutt's
attachment-counting and -searching support might be for you.  You can
make your message index display the number of qualifying attachments in
each message, or search for messages by attachment count.  You also can
configure what kinds of attachments qualify for this feature with the
<command>attachments</command> and <command>unattachments</command>
commands.
</para>

<para>
In order to provide this information, Mutt needs to fully MIME-parse all
messages affected first. This can slow down operation especially for
remote mail folders such as IMAP because all messages have to be
downloaded first regardless whether the user really wants to view them
or not though using <xref linkend="body-caching"/> usually means to
download the message just once.
</para>

<para>
The syntax is:
</para>

<cmdsynopsis>
<command>attachments</command>
<arg choice="plain">
<replaceable>{ + | - }disposition</replaceable>
</arg>
<arg choice="plain">
<replaceable>mime-type</replaceable>
</arg>

<command>unattachments</command>
<arg choice="plain">
<replaceable>{ + | - }disposition</replaceable>
</arg>
<arg choice="plain">
<replaceable>mime-type</replaceable>
</arg>

<command>attachments</command>
<arg choice="plain">
<replaceable>?</replaceable>
</arg>
</cmdsynopsis>

<para>
<emphasis>disposition</emphasis> is the attachment's Content-Disposition
type &mdash; either <literal>inline</literal> or
<literal>attachment</literal>.  You can abbreviate this to
<literal>I</literal> or <literal>A</literal>.
</para>

<para>
Disposition is prefixed by either a <quote>+</quote> symbol or a
<quote>-</quote> symbol.  If it's a <quote>+</quote>, you're saying that
you want to allow this disposition and MIME type to qualify.  If it's a
<quote>-</quote>, you're saying that this disposition and MIME type is
an exception to previous <quote>+</quote> rules.  There are examples
below of how this is useful.
</para>

<para>
<emphasis>mime-type</emphasis> is the MIME type of the attachment you
want the command to affect.  A MIME type is always of the format
<literal>major/minor</literal>, where <literal>major</literal> describes
the broad category of document you're looking at, and
<literal>minor</literal> describes the specific type within that
category.  The major part of mime-type must be literal text (or the
special token <quote><literal>*</literal></quote>), but the minor part
may be a regular expression.  (Therefore,
<quote><literal>*/.*</literal></quote> matches any MIME type.)
</para>

<para>
The MIME types you give to the <command>attachments</command> directive
are a kind of pattern.  When you use the <command>attachments</command>
directive, the patterns you specify are added to a list.  When you use
<command>unattachments</command>, the pattern is removed from the list.
The patterns are not expanded and matched to specific MIME types at this
time &mdash; they're just text in a list.  They're only matched when
actually evaluating a message.
</para>

<para>
Some examples might help to illustrate.  The examples that are not
commented out define the default configuration of the lists.
</para>

<example id="ex-attach-count">
<title>Attachment counting</title>
<screen>
<emphasis role="comment">
# Removing a pattern from a list removes that pattern literally. It
# does not remove any type matching the pattern.
#
#  attachments   +A */.*
#  attachments   +A image/jpeg
#  unattachments +A */.*
#
# This leaves "attached" image/jpeg files on the allowed attachments
# list. It does not remove all items, as you might expect, because the
# second */.* is not a matching expression at this time.
#
# Remember: "unattachments" only undoes what "attachments" has done!
# It does not trigger any matching on actual messages.

# Qualify any MIME part with an "attachment" disposition, EXCEPT for
# text/x-vcard and application/pgp parts. (PGP parts are already known
# to mutt, and can be searched for with ~g, ~G, and ~k.)
#
# I've added x-pkcs7 to this, since it functions (for S/MIME)
# analogously to PGP signature attachments. S/MIME isn't supported
# in a stock mutt build, but we can still treat it specially here.
#
</emphasis>
attachments   +A */.*
attachments   -A text/x-vcard application/pgp.*
attachments   -A application/x-pkcs7-.*

<emphasis role="comment">
# Discount all MIME parts with an "inline" disposition, unless they're
# text/plain. (Why inline a text/plain part unless it's external to the
# message flow?)
</emphasis>
attachments   +I text/plain

<emphasis role="comment">
# These two lines make Mutt qualify MIME containers.  (So, for example,
# a message/rfc822 forward will count as an attachment.)  The first
# line is unnecessary if you already have "attach-allow */.*", of
# course.  These are off by default!  The MIME elements contained
# within a message/* or multipart/* are still examined, even if the
# containers themselves don't qualify.

#attachments  +A message/.* multipart/.*
#attachments  +I message/.* multipart/.*
</emphasis>

<emphasis role="comment">## You probably don't really care to know about deleted attachments.</emphasis>
attachments   -A message/external-body
attachments   -I message/external-body
</screen>
</example>

<para>
Entering the command <quote><command>attachments</command> ?</quote> as
a command will list your current settings in Muttrc format, so that it
can be pasted elsewhere.
</para>

</sect1>

<sect1 id="mime-lookup">
<title>MIME Lookup</title>

<para>
Usage:
</para>

<cmdsynopsis>
<command>mime-lookup</command>
<arg choice="plain">
<replaceable>mimetype</replaceable>
</arg>
<arg choice="opt" rep="repeat">
<replaceable>mimetype</replaceable>
</arg>

<command>unmime-lookup</command>
<group choice="req">
<arg choice="plain">
<replaceable>*</replaceable>
</arg>
<arg choice="plain" rep="repeat">
<replaceable>mimetype</replaceable>
</arg>
</group>
</cmdsynopsis>

<para>
Mutt's <command>mime_lookup</command> list specifies a list of MIME
types that should <emphasis>not</emphasis> be treated according to their
mailcap entry.  This option is designed to deal with binary types such
as <literal>application/octet-stream</literal>.  When an attachment's
MIME type is listed in <command>mime_lookup</command>, then the
extension of the filename will be compared to the list of extensions in
the <literal>mime.types</literal> file.  The MIME type associated with
this extension will then be used to process the attachment according to
the rules in the mailcap file and according to any other configuration
options (such as <command>auto_view</command>) specified.  Common usage
would be:
</para>

<screen>
mime_lookup application/octet-stream application/X-Lotus-Manuscript
</screen>

<para>
In addition, the <literal>unmime_lookup</literal> command may be used to
disable this feature for any particular MIME type if it had been set,
for example, in a global <literal>.muttrc</literal>.
</para>

</sect1>

</chapter>

<chapter id="optionalfeatures">
<title>Optional Features</title>

<sect1 id="optionalfeatures-notes">
<title>General Notes</title>

<sect2 id="compile-time-features">
<title>Enabling/Disabling Features</title>

<para>
Mutt supports several of optional features which can be enabled or
disabled at compile-time by giving the <emphasis>configure</emphasis>
script certain arguments. These are listed in the <quote>Optional
features</quote> section of the <emphasis>configure --help</emphasis>
output.
</para>

<para>
Which features are enabled or disabled can later be determined from the
output of <literal>mutt -v</literal>. If a compile option starts with
<quote>+</quote> it is enabled and disabled if prefixed with
<quote>-</quote>. For example, if Mutt was compiled using GnuTLS for
encrypted communication instead of OpenSSL, <literal>mutt -v</literal>
would contain:
</para>

<screen>
-USE_SSL_OPENSSL +USE_SSL_GNUTLS</screen>

</sect2>

<sect2 id="url-syntax">
<title>URL Syntax</title>

<para>
Mutt optionally supports the IMAP, POP3 and SMTP protocols which require
to access servers using URLs. The canonical syntax for specifying URLs
in Mutt is (an item enclosed in <literal>[]</literal> means it is
optional and may be omitted):
</para>

<screen>
proto[s]://[username[:password]@]server[:port][/path]
</screen>

<para>
<emphasis>proto</emphasis> is the communication protocol:
<literal>imap</literal> for IMAP, <literal>pop</literal> for POP3 and
<literal>smtp</literal> for SMTP. If <quote>s</quote> for <quote>secure
communication</quote> is appended, Mutt will attempt to establish an
encrypted communication using SSL or TLS.
</para>

<para>
Since all protocols supported by Mutt support/require authentication,
login credentials may be specified in the URL. This has the advantage
that multiple IMAP, POP3 or SMTP servers may be specified (which isn't
possible using, for example, <link
linkend="imap-user">$imap_user</link>). The username may contain the
<quote>@</quote> symbol being used by many mail systems as part of the
login name. The special characters <quote>/</quote>
(<literal>%2F</literal>), <quote>:</quote> (<literal>%3A</literal>) and
<quote>%</quote> (<literal>%25</literal>) have to be URL-encoded in
usernames using the <literal>%</literal>-notation.
</para>

<para>
A password can be given, too but is not recommended if the URL is
specified in a configuration file on disk.
</para>

<para>
If no port number is given, Mutt will use the system's default for the
given protocol (usually consulting <literal>/etc/services</literal>).
</para>

<para>
The optional path is only relevant for IMAP and ignored elsewhere.
</para>

<example id="ex-url">
<title>URLs</title>
<screen>
pops://host/
imaps://user@host/INBOX/Sent
smtp://user@host:587/
</screen>
</example>

</sect2>

</sect1>

<sect1 id="ssl">
<title>SSL/TLS Support</title>

<para>
If Mutt is compiled with IMAP, POP3 and/or SMTP support, it can also be
compiled with support for SSL or TLS using either OpenSSL or GnuTLS ( by
running the <emphasis>configure</emphasis> script with the
<emphasis>--enable-ssl=...</emphasis> option for OpenSSL or
<emphasis>--enable-gnutls=...</emphasis> for GnuTLS). Mutt can then
attempt to encrypt communication with remote servers if these protocols
are suffixed with <quote>s</quote> for <quote>secure
communication</quote>.
</para>

</sect1>

<sect1 id="pop">
<title>POP3 Support</title>

<para>
If Mutt is compiled with POP3 support (by running the
<emphasis>configure</emphasis> script with the
<emphasis>--enable-pop</emphasis> flag), it has the ability to work with
mailboxes located on a remote POP3 server and fetch mail for local
browsing.
</para>

<para>
Remote POP3 servers can be accessed using URLs with the
<literal>pop</literal> protocol for unencrypted and
<literal>pops</literal> for encrypted communication, see <xref
linkend="url-syntax"/> for details.
</para>

<para>
Polling for new mail is more expensive over POP3 than locally. For this
reason the frequency at which Mutt will check for mail remotely can be
controlled by the <link
linkend="pop-checkinterval">$pop_checkinterval</link> variable, which
defaults to every 60 seconds.
</para>

<para>
POP is read-only which doesn't allow for some features like editing
messages or changing flags. However, using <xref
linkend="header-caching"/> and <xref linkend="body-caching"/> Mutt
simulates the new/old/read flags as well as flagged and replied.  Mutt
applies some logic on top of remote messages but cannot change them so
that modifications of flags are lost when messages are downloaded from
the POP server (either by Mutt or other tools).
</para>

<anchor id="fetch-mail"/>
<para>
Another way to access your POP3 mail is the
<literal>&lt;fetch-mail&gt;</literal> function (default: G).  It allows
to connect to <link linkend="pop-host">$pop_host</link>, fetch all your
new mail and place it in the local <link
linkend="spoolfile">$spoolfile</link>.  After this point, Mutt runs
exactly as if the mail had always been local.
</para>

<note>
<para>
If you only need to fetch all messages to a local mailbox you should
consider using a specialized program, such as
<literal>fetchmail(1)</literal>, <literal>getmail(1)</literal> or
similar.
</para>
</note>

</sect1>

<sect1 id="imap">
<title>IMAP Support</title>

<para>
If Mutt was compiled with IMAP support (by running the
<emphasis>configure</emphasis> script with the
<emphasis>--enable-imap</emphasis> flag), it has the ability to work
with folders located on a remote IMAP server.
</para>

<para>
You can access the remote inbox by selecting the folder by its URL (see
<xref linkend="url-syntax"/> for details) using the
<literal>imap</literal> or <literal>imaps</literal> protocol.
Alternatively, a pine-compatible notation is also supported, i.e.
<literal>{[username@]imapserver[:port][/ssl]}path/to/folder</literal>
</para>

<para>
Note that not all servers use <quote>/</quote> as the hierarchy
separator.  Mutt should correctly notice which separator is being used
by the server and convert paths accordingly.
</para>

<para>
When browsing folders on an IMAP server, you can toggle whether to look
at only the folders you are subscribed to, or all folders with the
<emphasis>toggle-subscribed</emphasis> command.  See also the <link
linkend="imap-list-subscribed">$imap_list_subscribed</link> variable.
</para>

<para>
Polling for new mail on an IMAP server can cause noticeable delays. So,
you'll want to carefully tune the <link
linkend="mail-check">$mail_check</link> and <link
linkend="timeout">$timeout</link> variables. Reasonable values are:
</para>

<screen>
set mail_check=90
set timeout=15
</screen>

<para>
with relatively good results even over slow modem lines.
</para>

<note>
<para>
Note that if you are using mbox as the mail store on UW servers prior to
v12.250, the server has been reported to disconnect a client if another
client selects the same folder.
</para>
</note>

<sect2 id="imap-browser">
<title>The IMAP Folder Browser</title>

<para>
As of version 1.2, Mutt supports browsing mailboxes on an IMAP
server. This is mostly the same as the local file browser, with the
following differences:
</para>

<itemizedlist>
<listitem>

<para>
In lieu of file permissions, Mutt displays the string
<quote>IMAP</quote>, possibly followed by the symbol <quote>+</quote>,
indicating that the entry contains both messages and subfolders. On
Cyrus-like servers folders will often contain both messages and
subfolders.
</para>
</listitem>
<listitem>

<para>
For the case where an entry can contain both messages and subfolders,
the selection key (bound to <literal>enter</literal> by default) will
choose to descend into the subfolder view. If you wish to view the
messages in that folder, you must use <literal>view-file</literal>
instead (bound to <literal>space</literal> by default).
</para>
</listitem>
<listitem>

<para>
You can create, delete and rename mailboxes with the
<literal>&lt;create-mailbox&gt;</literal>,
<literal>&lt;delete-mailbox&gt;</literal>, and
<literal>&lt;rename-mailbox&gt;</literal> commands (default bindings:
<literal>C</literal>, <literal>d</literal> and <literal>r</literal>,
respectively). You may also <literal>&lt;subscribe&gt;</literal> and
<literal>&lt;unsubscribe&gt;</literal> to mailboxes (normally these are
bound to <literal>s</literal> and <literal>u</literal>, respectively).
</para>
</listitem>

</itemizedlist>

</sect2>

<sect2 id="imap-authentication">
<title>Authentication</title>

<para>
Mutt supports four authentication methods with IMAP servers: SASL,
GSSAPI, CRAM-MD5, and LOGIN (there is a patch by Grant Edwards to add
NTLM authentication for you poor exchange users out there, but it has
yet to be integrated into the main tree). There is also support for the
pseudo-protocol ANONYMOUS, which allows you to log in to a public IMAP
server without having an account. To use ANONYMOUS, simply make your
username blank or <quote>anonymous</quote>.
</para>

<para>
SASL is a special super-authenticator, which selects among several
protocols (including GSSAPI, CRAM-MD5, ANONYMOUS, and DIGEST-MD5) the
most secure method available on your host and the server. Using some of
these methods (including DIGEST-MD5 and possibly GSSAPI), your entire
session will be encrypted and invisible to those teeming network
snoops. It is the best option if you have it. To use it, you must have
the Cyrus SASL library installed on your system and compile Mutt with
the <emphasis>--with-sasl</emphasis> flag.
</para>

<para>
Mutt will try whichever methods are compiled in and available on the
server, in the following order: SASL, ANONYMOUS, GSSAPI, CRAM-MD5,
LOGIN.
</para>

<para>
There are a few variables which control authentication:
</para>

<itemizedlist>
<listitem>

<para>
<link linkend="imap-user">$imap_user</link> - controls the username
under which you request authentication on the IMAP server, for all
authenticators. This is overridden by an explicit username in the
mailbox path (i.e. by using a mailbox name of the form
<literal>{user@host}</literal>).
</para>
</listitem>
<listitem>

<para>
<link linkend="imap-pass">$imap_pass</link> - a password which you may
preset, used by all authentication methods where a password is needed.
</para>
</listitem>
<listitem>

<para>
<link linkend="imap-authenticators">$imap_authenticators</link> - a
colon-delimited list of IMAP authentication methods to try, in the order
you wish to try them. If specified, this overrides Mutt's default
(attempt everything, in the order listed above).
</para>
</listitem>

</itemizedlist>

</sect2>

</sect1>

<sect1 id="smtp">
<title>SMTP Support</title>

<para>
Besides supporting traditional mail delivery through a
sendmail-compatible program, Mutt supports delivery through SMTP if it
was configured and built with <literal>--enable-smtp</literal>.
</para>

<para>
If the configuration variable <link linkend="smtp-url">$smtp_url</link>
is set, Mutt will contact the given SMTP server to deliver messages; if
it is unset, Mutt will use the program specified by <link
linkend="sendmail">$sendmail</link>.
</para>

<para>
For details on the URL syntax, please see <xref linkend="url-syntax"/>.
</para>

<para>
The built-in SMTP support supports encryption (the
<literal>smtps</literal> protocol using SSL or TLS) as well as SMTP
authentication using SASL. The authentication mechanisms for SASL are
specified in <link
linkend="smtp-authenticators">$smtp_authenticators</link> defaulting to
an empty list which makes Mutt try all available methods from
most-secure to least-secure.
</para>

</sect1>

<sect1 id="account-hook">
<title>Managing Multiple Accounts</title>

<para>
Usage:
</para>

<cmdsynopsis>
<command>account-hook</command>
<arg choice="plain">
<replaceable class="parameter">regexp</replaceable>
</arg>
<arg choice="plain">
<replaceable class="parameter">command</replaceable>
</arg>
</cmdsynopsis>

<para>
If you happen to have accounts on multiple IMAP, POP and/or SMTP
servers, you may find managing all the authentication settings
inconvenient and error-prone. The <link
linkend="account-hook"><command>account-hook</command></link> command
may help. This hook works like <link
linkend="folder-hook"><command>folder-hook</command></link> but is
invoked whenever Mutt needs to access a remote mailbox (including inside
the folder browser), not just when you open the mailbox. This includes
(for example) polling for new mail, storing Fcc messages and saving
messages to a folder. As a consequence, <link
linkend="account-hook"><command>account-hook</command></link> should
only be used to set connection-related settings such as passwords or
tunnel commands but not settings such as sender address or name (because
in general it should be considered unpredictable which <link
linkend="account-hook"><command>account-hook</command></link> was last
used).
</para>

<para>
Some examples:
</para>

<screen>
account-hook . 'unset imap_user; unset imap_pass; unset tunnel'
account-hook imap://host1/ 'set imap_user=me1 imap_pass=foo'
account-hook imap://host2/ 'set tunnel="ssh host2 /usr/libexec/imapd"'
account-hook smtp://user@host3/ 'set tunnel="ssh host3 /usr/libexec/smtpd"'
</screen>

<para>
To manage multiple accounts with, for example, different values of <link
linkend="record">$record</link> or sender addresses, <link
linkend="folder-hook"><command>folder-hook</command></link> has to be be
used together with the <link
linkend="mailboxes"><command>mailboxes</command></link> command.
</para>

<example id="ex-multiaccount">
<title>Managing multiple accounts</title>
<screen>
mailboxes imap://user@host1/INBOX
folder-hook imap://user@host1/ 'set folder=imap://host1/ ; set record=+INBOX/Sent'

mailboxes imap://user@host2/INBOX
folder-hook imap://user@host2/ 'set folder=imap://host2/ ; set record=+INBOX/Sent'
</screen>
</example>

<para>
In example <xref linkend="ex-multiaccount"/> the folders are defined
using <link linkend="mailboxes"><command>mailboxes</command></link> so
Mutt polls them for new mail. Each <link
linkend="folder-hook"><command>folder-hook</command></link> triggers
when one mailbox below each IMAP account is opened and sets <link
linkend="folder">$folder</link> to the account's root folder. Next, it
sets <link linkend="record">$record</link> to the
<emphasis>INBOX/Sent</emphasis> folder below the newly set <link
linkend="folder">$folder</link>. Please notice that the value the
<quote>+</quote> <link linkend="shortcuts">mailbox shortcut</link>
refers to depends on the <emphasis>current</emphasis> value of <link
linkend="folder">$folder</link> and therefore has to be set separately
per account. Setting other values like <link linkend="from">$from</link>
or <link linkend="signature">$signature</link> is analogous to setting
<link linkend="record">$record</link>.
</para>

</sect1>

<sect1 id="caching">
<title>Local Caching</title>

<para>
Mutt contains two types of local caching: <emphasis>(1)</emphasis> the
so-called <quote>header caching</quote> and <emphasis>(2)</emphasis> the
so-called <quote>body caching</quote> which are both described in this
section.
</para>

<para>
Header caching is optional as it depends on external libraries, body
caching is always enabled if Mutt is compiled with POP and/or IMAP
support as these use it (body caching requires no external library).
</para>

<sect2 id="header-caching">
<title>Header Caching</title>

<para>
Mutt provides optional support for caching message headers for the
following types of folders: IMAP, POP, Maildir and MH. Header caching
greatly speeds up opening large folders because for remote folders,
headers usually only need to be downloaded once. For Maildir and MH,
reading the headers from a single file is much faster than looking at
possibly thousands of single files (since Maildir and MH use one file
per message.)
</para>

<para>
Header caching can be enabled via the configure script and the
<emphasis>--enable-hcache</emphasis> option. It's not turned on by
default because external database libraries are required: one of
tokyocabinet, qdbm, gdbm or bdb must be present.
</para>

<para>
If enabled, <link linkend="header-cache">$header_cache</link> can be
used to either point to a file or a directory. If set to point to a
file, one database file for all folders will be used (which may result
in lower performance), but one file per folder if it points to a
directory.
</para>

</sect2>

<sect2 id="body-caching">
<title>Body Caching</title>

<para>
Both cache methods can be combined using the same directory for storage
(and for IMAP/POP even provide meaningful file names) which simplifies
manual maintenance tasks.
</para>

<para>
In addition to caching message headers only, Mutt can also cache whole
message bodies. This results in faster display of messages for POP and
IMAP folders because messages usually have to be downloaded only once.
</para>

<para>
For configuration, the variable <link linkend="message-cachedir"
>$message_cachedir</link> must point to a directory. There, Mutt will
create a hierarchy of subdirectories named like the account and mailbox
path the cache is for.
</para>

</sect2>

<sect2 id="cache-dirs">
<title>Cache Directories</title>

<para>
For using both, header and body caching, <link
linkend="header-cache">$header_cache</link> and <link
linkend="message-cachedir" >$message_cachedir</link> can be safely set
to the same value.
</para>

<para>
In a header or body cache directory, Mutt creates a directory hierarchy
named like: <literal>proto:user@hostname</literal> where
<literal>proto</literal> is either <quote>pop</quote> or
<quote>imap.</quote> Within there, for each folder, Mutt stores messages
in single files and header caches in files with the
<quote>.hcache</quote> extension.  All files can be removed as needed if
the consumed disk space becomes an issue as Mutt will silently fetch
missing items again. Pathnames are always stored in UTF-8 encoding.
</para>

<para>
For Maildir and MH, the header cache files are named after the MD5
checksum of the path.
</para>

</sect2>

<sect2 id="maint-cache">
<title>Maintenance</title>

<para>
Mutt does not (yet) support maintenance features for header cache
database files so that files have to be removed in case they grow too
big. It depends on the database library used for header caching whether
disk space freed by removing messages is re-used.
</para>

<para>
For body caches, Mutt can keep the local cache in sync with the remote
mailbox if the <link
linkend="message-cache-clean">$message_cache_clean</link> variable is
set. Cleaning means to remove messages from the cache which are no
longer present in the mailbox which only happens when other mail clients
or instances of Mutt using a different body cache location delete
messages (Mutt itself removes deleted messages from the cache when
syncing a mailbox). As cleaning can take a noticeable amount of time, it
should not be set in general but only occasionally.
</para>

</sect2>

</sect1>

<sect1 id="exact-address">
<title>Exact Address Generation</title>

<para>
Mutt supports the <quote>Name &lt;user@host&gt;</quote> address syntax
for reading and writing messages, the older <quote>user@host
(Name)</quote> syntax is only supported when reading messages. The
<emphasis>--enable-exact-address</emphasis> switch can be given to
configure to build it with write-support for the latter
syntax. <literal>EXACT_ADDRESS</literal> in the output of <literal>mutt
-v</literal> indicates whether it's supported.
</para>

</sect1>

<sect1 id="sending-mixmaster">
<title>Sending Anonymous Messages via Mixmaster</title>

<para>
You may also have compiled Mutt to co-operate with Mixmaster, an
anonymous remailer.  Mixmaster permits you to send your messages
anonymously using a chain of remailers. Mixmaster support in Mutt is for
mixmaster version 2.04 or later.
</para>

<para>
To use it, you'll have to obey certain restrictions.  Most important,
you cannot use the <literal>Cc</literal> and <literal>Bcc</literal>
headers.  To tell Mutt to use mixmaster, you have to select a remailer
chain, using the mix function on the compose menu.
</para>

<para>
The chain selection screen is divided into two parts.  In the (larger)
upper part, you get a list of remailers you may use.  In the lower part,
you see the currently selected chain of remailers.
</para>

<para>
You can navigate in the chain using the
<literal>&lt;chain-prev&gt;</literal> and
<literal>&lt;chain-next&gt;</literal> functions, which are by default
bound to the left and right arrows and to the <literal>h</literal> and
<literal>l</literal> keys (think vi keyboard bindings).  To insert a
remailer at the current chain position, use the
<literal>&lt;insert&gt;</literal> function.  To append a remailer behind
the current chain position, use <literal>&lt;select-entry&gt;</literal>
or <literal>&lt;append&gt;</literal>.  You can also delete entries from
the chain, using the corresponding function.  Finally, to abandon your
changes, leave the menu, or <literal>&lt;accept&gt;</literal> them
pressing (by default) the <literal>Return</literal> key.
</para>

<para>
Note that different remailers do have different capabilities, indicated
in the %c entry of the remailer menu lines (see <link
linkend="mix-entry-format">$mix_entry_format</link>).  Most important is
the <quote>middleman</quote> capability, indicated by a capital
<quote>M</quote>: This means that the remailer in question cannot be
used as the final element of a chain, but will only forward messages to
other mixmaster remailers.  For details on the other capabilities,
please have a look at the mixmaster documentation.
</para>

</sect1>

<<<<<<< HEAD
<sect1 id="quasi-delete">
	<title>Quasi-Delete Patch</title>
	<subtitle>Mark emails that should be hidden, but not deleted</subtitle>

	<sect2 id="quasi-delete-patch">
		<title>Patch</title>

		<para>
			To check if Mutt supports <quote>Quasi-Delete</quote>, look for
			<quote>patch-quasi-delete</quote> in the mutt version.
			See: <xref linkend="mutt-patches"/>.
		</para>

		<itemizedlist>
			<title>Dependencies:</title>
			<listitem><para>mutt-1.5.24</para></listitem>
=======
<sect1 id="trash-folder">
	<title>Trash Folder Patch</title>
	<subtitle>Automatically move "deleted" emails to a trash bin</subtitle>

	<sect2 id="trash-folder-patch">
		<title>Patch</title>

		<para>
			To check if Mutt supports <quote>Trash Folder</quote>, look for
			<quote>patch-trash</quote> in the mutt version.
			See: <xref linkend="mutt-patches"/>.
		</para>

		If IMAP is enabled, this patch will use it

		<itemizedlist>
			<title>Dependencies:</title>
			<listitem><para>mutt-1.5.24</para></listitem>
			<listitem><para>IMAP support</para></listitem>
>>>>>>> b139a9fd
		</itemizedlist>

		<para>This patch is part of the <ulink url="https://github.com/neomutt/neomutt/wiki">NeoMutt Project</ulink>.</para>
	</sect2>

<<<<<<< HEAD
	<sect2 id="quasi-delete-intro">
		<title>Introduction</title>

        <para>
		The <quote>quasi-delete</quote> function marks an email that should be
		hidden from the index, but NOT deleted.
        </para>

        <para>
		On its own, this patch isn't very useful.  It forms a useful part of
		the notmuch plugin.
        </para>
	</sect2>

<!--
	<sect2 id="quasi-delete-variables">
		<title>Variables</title>
		<para>None</para>
	</sect2>
-->

	<sect2 id="quasi-delete-functions">
		<title>Functions</title>
		<table id="table-quasi-delete-functions">
			<title>Quasi-Delete Functions</title>
			<tgroup cols="4">
				<thead>
					<row>
						<entry>Menus</entry>
						<entry>Default Key</entry>
						<entry>Function</entry>
						<entry>Description</entry>
					</row>
				</thead>
				<tbody>
					<row>
						<entry>index,pager</entry>
						<entry>(none)</entry>
						<entry><literal>&lt;quasi-delete&gt;</literal></entry>
						<entry>delete from mutt, don't touch on disk</entry>
					</row>
				</tbody>
			</tgroup>
		</table>
	</sect2>

<!--
	<sect2 id="quasi-delete-commands">
		<title>Commands</title>
		<para>None</para>
	</sect2>

	<sect2 id="quasi-delete-colors">
		<title>Colors</title>
		<para>None</para>
	</sect2>

	<sect2 id="quasi-delete-sort">
		<title>Sort</title>
		<para>None</para>
	</sect2>
-->

	<sect2 id="quasi-delete-muttrc">
		<title>Muttrc</title>
<screen>
<emphasis role="comment"># Example Mutt config file for the 'quasi-delete' feature.
 
# The 'quasi-delete' function marks an email that should be hidden
# from the index, but NOT deleted.</emphasis>
bind index,pager Q quasi-delete
 
<emphasis role="comment"># vim: syntax=muttrc</emphasis>
</screen>
	</sect2>

	<sect2 id="quasi-delete-see-also">
		<title>See Also</title>

		<itemizedlist>
			<listitem><para><ulink url="https://github.com/neomutt/neomutt/wiki">NeoMutt Project</ulink></para></listitem>
			<listitem><para><link linkend="notmuch">notmuch patch</link></para></listitem>
		</itemizedlist>
	</sect2>

	<sect2 id="quasi-delete-known-bugs">
		<title>Known Bugs</title>
		<para>None</para>
	</sect2>

	<sect2 id="quasi-delete-credits">
		<title>Credits</title>
		<itemizedlist>
		<listitem><para>Karel Zak <email>kzak@redhat.com</email></para></listitem>
		<listitem><para>Richard Russon <email>rich@flatcap.org</email></para></listitem>
		</itemizedlist>
	</sect2>
</sect1>

<sect1 id="progress">
	<title>Progress Bar Patch</title>
	<subtitle>Show a visual progress bar on slow operations</subtitle>

	<sect2 id="progress-patch">
		<title>Patch</title>

		<para>
			To check if Mutt supports <quote>Progress Bar</quote>, look for
			<quote>patch-progress</quote> in the mutt version.
			See: <xref linkend="mutt-patches"/>.
		</para>

		<itemizedlist>
			<title>Dependencies:</title>
			<listitem><para>mutt-1.5.24</para></listitem>
		</itemizedlist>

		<para>This patch is part of the <ulink url="https://github.com/neomutt/neomutt/wiki">NeoMutt Project</ulink>.</para>
	</sect2>

	<sect2 id="progress-intro">
		<title>Introduction</title>

        <para>
		The <quote>progress</quote> patch shows a visual progress bar on slow
		tasks, such as indexing a large folder over the net.
        </para>
	</sect2>

<!--
	<sect2 id="progress-variables">
		<title>Variables</title>
		<para>None</para>
	</sect2>

	<sect2 id="progress-functions">
		<title>Functions</title>
		<para>None</para>
	</sect2>

	<sect2 id="progress-commands">
		<title>Commands</title>
		<para>None</para>
	</sect2>
-->

	<sect2 id="progress-colors">
		<title>Colors</title>
		<table id="table-progress-colors">
			<title>Progress Colors</title>
=======
	<sect2 id="trash-folder-intro">
		<title>Introduction</title>

		<para>
		In Mutt, when you <quote>delete</quote> an email it is first marked
		deleted.  The email isn't really gone until
		<link linkend="index-map">&lt;sync-mailbox&gt;</link> is called.
		This happens when the user leaves the folder, or the function is called
		manually.
		</para>

		<para>
		After <literal>&lt;sync-mailbox&gt;</literal> has been called the email is gone forever.
		</para>

		<para>
		The <link linkend="trash">$trash</link> variable defines a folder in
		which to keep old emails.  As before, first you mark emails for
		deletion.  When &lt;sync-mailbox&gt; is called the emails are moved to
		the trash folder.
		</para>

		<para>
		The <literal>$trash</literal> path can be either a full directory,
		or be relative to the <link linkend="folder">$folder</link>
		variable, like the <literal>mailboxes</literal> command.
		</para>

		<note>
		Emails deleted from the trash folder are gone forever.
		</note>
	</sect2>

	<sect2 id="trash-folder-variables">
		<title>Variables</title>
		<table id="table-trash-variables">
			<title>Trash Variables</title>
>>>>>>> b139a9fd
			<tgroup cols="3">
				<thead>
					<row>
						<entry>Name</entry>
<<<<<<< HEAD
						<entry>Default Color</entry>
						<entry>Description</entry>
=======
						<entry>Type</entry>
						<entry>Default</entry>
>>>>>>> b139a9fd
					</row>
				</thead>
				<tbody>
					<row>
<<<<<<< HEAD
						<entry><literal>progress</literal></entry>
						<entry>default</entry>
						<entry>Visual progress bar</entry>
=======
						<entry>trash</entry>
						<entry>string</entry>
						<entry>(none)</entry>
>>>>>>> b139a9fd
					</row>
				</tbody>
			</tgroup>
		</table>
	</sect2>

<<<<<<< HEAD
<!--
	<sect2 id="progress-sort">
		<title>Sort</title>
		<para>None</para>
	</sect2>
-->

	<sect2 id="progress-muttrc">
		<title>Muttrc</title>
<screen>
<emphasis role="comment"># Example Mutt config file for the 'progress' patch.
 
# The 'progress' patch provides clear visual feedback for
# slow tasks, such as indexing a large folder over the net.
 
# Set the color of the progress bar
# White text on a red background</emphasis>
color progress white red
 
<emphasis role="comment"># vim: syntax=muttrc</emphasis>
</screen>
	</sect2>

	<sect2 id="progress-see-also">
		<title>See Also</title>

		<itemizedlist>
			<listitem><para><ulink url="https://github.com/neomutt/neomutt/wiki">NeoMutt Project</ulink></para></listitem>
			<listitem><para><link linkend="color">Color command</link></para></listitem>
		</itemizedlist>
	</sect2>

	<sect2 id="progress-known-bugs">
		<title>Known Bugs</title>
		<para>None</para>
	</sect2>

	<sect2 id="progress-credits">
		<title>Credits</title>
		<itemizedlist>
		<listitem><para>Stefan Kuhn <email>wuodan@hispeed.ch</email></para></listitem>
		<listitem><para>Karel Zak <email>kzak@redhat.com</email></para></listitem>
		<listitem><para>Richard Russon <email>rich@flatcap.org</email></para></listitem>
		</itemizedlist>
	</sect2>
</sect1>

<sect1 id="status-color">
	<title>Status Color Patch</title>
	<subtitle>Custom rules for theming the status bar</subtitle>

	<sect2 id="status-color-patch">
		<title>Patch</title>

		<para>
			To check if Mutt supports <quote>Status Color</quote>, look for
			<quote>patch-status-color</quote> in the mutt version.
			See: <xref linkend="mutt-patches"/>.
		</para>

		<itemizedlist>
			<title>Dependencies:</title>
			<listitem><para>mutt-1.5.24</para></listitem>
		</itemizedlist>

		<para>This patch is part of the <ulink url="https://github.com/neomutt/neomutt/wiki">NeoMutt Project</ulink>.</para>
	</sect2>

	<sect2 id="status-color-intro">
		<title>Introduction</title>

        <para>
		The <quote>status-color</quote> patch allows you to theme different
		parts of the status bar (also when it's used by the index).
        </para>

        <para>
		Unlike normal color commands, <literal>color status</literal> can now
		take up to 2 extra parameters (regex, num).
        </para>
	</sect2>

<!--
	<sect2 id="status-color-variables">
		<title>Variables</title>
		<para>None</para>
	</sect2>

	<sect2 id="status-color-functions">
		<title>Functions</title>
		<para>None</para>
	</sect2>
-->

	<sect2 id="status-color-commands">
		<title>Commands</title>
		<cmdsynopsis>
			<command>color</command>
			<arg choice="plain">
				<option>status</option>
			</arg>
			<arg choice="plain">
				<replaceable class="parameter">foreground</replaceable>
			</arg>
			<arg choice="plain">
				<replaceable class="parameter">background</replaceable>
			</arg>
			<group choice="opt">
				<arg choice="plain">
					<replaceable class="parameter">regex</replaceable>
				</arg>
				<group choice="opt">
					<arg choice="plain">
						<replaceable class="parameter">num</replaceable>
					</arg>
				</group>
			</group>
		</cmdsynopsis>

		<para>
			With zero parameters, Mutt will set the default color for the entire
			status bar.
		</para>

		<para>
			With one parameter, Mutt will only color the parts matching the
			regex.
		</para>

		<para>
			With two parameters, Mutt will only color the num'th sub-match of
			the regex.
		</para>
	</sect2>

	<sect2 id="status-color-colors">
		<title>Colors</title>

		<table id="table-status-color-colors">
			<title>Status Colors</title>
			<tgroup cols="3">
				<thead>
					<row>
						<entry>Name</entry>
						<entry>Default Color</entry>
=======
	<sect2 id="trash-folder-functions">
		<title>Functions</title>
		<table id="table-trash-functions">
			<title>Trash Functions</title>
			<tgroup cols="4">
				<thead>
					<row>
						<entry>Menus</entry>
						<entry>Default Key</entry>
						<entry>Function</entry>
>>>>>>> b139a9fd
						<entry>Description</entry>
					</row>
				</thead>
				<tbody>
					<row>
<<<<<<< HEAD
						<entry>status</entry>
						<entry><literal>reverse</literal></entry>
						<entry>Status bar</entry>
=======
						<entry>index,pager</entry>
						<entry>(none)</entry>
						<entry><literal>&lt;purge-message&gt;</literal></entry>
						<entry>really delete the current entry, bypassing the trash folder</entry>
>>>>>>> b139a9fd
					</row>
				</tbody>
			</tgroup>
		</table>
	</sect2>

<!--
<<<<<<< HEAD
	<sect2 id="status-color-sort">
=======
	<sect2 id="trash-folder-commands">
		<title>Commands</title>
		<para>None</para>
	</sect2>

	<sect2 id="trash-folder-colors">
		<title>Colors</title>
		<para>None</para>
	</sect2>

	<sect2 id="trash-folder-sort">
>>>>>>> b139a9fd
		<title>Sort</title>
		<para>None</para>
	</sect2>
-->

<<<<<<< HEAD
	<sect2 id="status-color-muttrc">
		<title>Muttrc</title>
<screen>
<emphasis role="comment"># Example Mutt config file for the 'status-color' patch.
 
# The 'status-color' patch allows you to theme different parts of
# the status bar (also when it's used by the index).
 
# For the examples below, set some defaults</emphasis>
set status_format='-%r-Mutt: %f [Msgs:%?M?%M/?%m%?n? New:%n?%?o? Old:%o?%?d? Del:%d?%?F? Flag:%F?%?t? Tag:%t?%?p? Post:%p?%?b? Inc:%b?%?l? %l?]---(%s/%S)-%&gt;-(%P)---'
set index_format='%4C %Z %{%b %d} %-15.15L (%?l?%4l&amp;%4c?) %s'
set sort=threads
set sort_aux=last-date-received
 
<emphasis role="comment"># 'status color' can take up to 2 extra parameters
 
# color status foreground background [ regex [ num ]]
 
# 0 extra parameters
# Set the default color for the entire status line</emphasis>
color status blue white
 
<emphasis role="comment"># 1 extra parameter
# Set the color for a matching pattern
# color status foreground background regexp
 
# Highlight New, Deleted, or Flagged emails</emphasis>
color status brightred white '(New|Del|Flag):[0-9]+'
 
<emphasis role="comment"># Highlight mailbox ordering if it's different from the default
# First, highlight anything (*/*)</emphasis>
color status brightred default '\([^)]+/[^)]+\)'
 
<emphasis role="comment"># Then override the color for one specfic case</emphasis>
color status default   default '\(threads/last-date-received\)'
 
<emphasis role="comment"># 2 extra parameters
# Set the color for the nth submatch of a pattern
# color status foreground background regexp num
 
# Highlight the contents of the []s but not the [] themselves</emphasis>
color status red default '\[([^]]+)\]' 1
 
<emphasis role="comment"># The '1' refers to the first regex submatch, which is the inner
# part in ()s
 
# Highlight the mailbox</emphasis>
color status brightwhite default 'Mutt: ([^ ]+)' 1
 
<emphasis role="comment"># Search for 'Mutt: ' but only highlight what comes after it
=======
	<sect2 id="trash-folder-muttrc">
		<title>Muttrc</title>
<screen>
<emphasis role="comment"># Example Mutt config file for the 'trash' feature.
 
# This feature defines a new 'trash' folder.
# When mail is deleted it will be moved to this folder.
 
# Folder in which to put deleted emails</emphasis>
set trash='+Trash'
set trash='/home/flatcap/Mail/Trash'
 
<emphasis role="comment"># The default delete key 'd' will move an email to the 'trash' folder
# Bind 'D' to REALLY delete an email</emphasis>
bind index D purge-message
 
<emphasis role="comment"># Note: Deleting emails from the 'trash' folder will REALLY delete them.
>>>>>>> b139a9fd
 
# vim: syntax=muttrc</emphasis>
</screen>
	</sect2>

<<<<<<< HEAD
	<sect2 id="status-color-see-also">
=======
	<sect2 id="trash-folder-see-also">
>>>>>>> b139a9fd
		<title>See Also</title>

		<itemizedlist>
			<listitem><para><ulink url="https://github.com/neomutt/neomutt/wiki">NeoMutt Project</ulink></para></listitem>
<<<<<<< HEAD
			<listitem><para><link linkend="compile-time-features">Compile-Time Features</link></para></listitem>
			<listitem><para><link linkend="regexp">Regular Expressions</link></para></listitem>
			<listitem><para><link linkend="patterns">Patterns</link></para></listitem>
			<listitem><para><link linkend="index-color">index-color patch</link></para></listitem>
			<listitem><para><link linkend="color">Color command</link></para></listitem>
		</itemizedlist>
	</sect2>

	<sect2 id="status-color-known-bugs">
=======
			<listitem><para><link linkend="folder-hook">folder-hook</link></para></listitem>
		</itemizedlist>
	</sect2>

	<sect2 id="trash-folder-known-bugs">
>>>>>>> b139a9fd
		<title>Known Bugs</title>
		<para>None</para>
	</sect2>

<<<<<<< HEAD
	<sect2 id="status-color-credits">
		<title>Credits</title>
		<itemizedlist>
		<listitem><para>David Sterba <email>dsterba@suse.cz</email></para></listitem>
		<listitem><para>Thomas Glanzmann <email>thomas@glanzmann.de</email></para></listitem>
		<listitem><para>Kirill A. Shutemov <email>kirill@shutemov.name</email></para></listitem>
		<listitem><para>Richard Russon <email>rich@flatcap.org</email></para></listitem>
		</itemizedlist>
	</sect2>
</sect1>

<sect1 id="index-color">
	<title>Index Color Patch</title>
	<subtitle>Custom rules for theming the email index</subtitle>

	<sect2 id="index-color-patch">
		<title>Patch</title>

		<para>
			To check if Mutt supports <quote>Index Color</quote>, look for
			<quote>patch-index-color</quote> in the mutt version.
			See: <xref linkend="mutt-patches"/>.
		</para>

		<itemizedlist>
			<title>Dependencies:</title>
			<listitem><para>mutt-1.5.24</para></listitem>
			<listitem><para><link linkend="status-color">status-color patch</link></para></listitem>
		</itemizedlist>

		<para>This patch is part of the <ulink url="https://github.com/neomutt/neomutt/wiki">NeoMutt Project</ulink>.</para>
	</sect2>

	<sect2 id="index-color-intro">
		<title>Introduction</title>

        <para>
		The <quote>index-color</quote> patch allows you to specify colors for
		individual parts of the email index. e.g. Subject, Author, Flags.
        </para>

        <para>
		First choose which part of the index you'd like to color.
		Then, if needed, pick a pattern to match.
        </para>

		<para>
		Note: The pattern does not have to refer to the object you wish to
		color.  e.g.
		</para>

<screen>
color index_author red default &quot;~smutt&quot;
</screen>

        <para>
		The author appears red when the subject (~s) contains <quote>mutt</quote>.
        </para>
	</sect2>

<!--
	<sect2 id="index-color-variables">
		<title>Variables</title>
		<para>None</para>
	</sect2>

	<sect2 id="index-color-functions">
		<title>Functions</title>
		<para>None</para>
	</sect2>

	<sect2 id="index-color-commands">
		<title>Commands</title>
		<para>None</para>
	</sect2>
-->

	<sect2 id="index-color-colors">
		<title>Colors</title>

        <para>
		All the colors default to <literal>default</literal>, i.e. unset.
        </para>

        <para>
		The index objects can be themed using the <literal>color</literal> command.
		Some objects require a pattern.
        </para>

<screen>
color index-object foreground background
color index-object foreground background pattern
</screen>

		<table id="table-index-color-colors">
			<title>Index Colors</title>
			<tgroup cols="3">
				<thead>
					<row>
						<entry>Object</entry>
						<entry>Pattern</entry>
						<entry>Highlights</entry>
					</row>
				</thead>
				<tbody>
					<row>
						<entry><literal>index</literal></entry>
						<entry>yes</entry>
						<entry>Entire index line</entry>
					</row>
					<row>
						<entry><literal>index_author</literal></entry>
						<entry>yes</entry>
						<entry>Author name, %A %a %F %L %n</entry>
					</row>
					<row>
						<entry><literal>index_collapsed</literal></entry>
						<entry>no</entry>
						<entry>Number of messages in a collapsed thread, %M</entry>
					</row>
					<row>
						<entry><literal>index_date</literal></entry>
						<entry>no</entry>
						<entry>Date field</entry>
					</row>
					<row>
						<entry><literal>index_flags</literal></entry>
						<entry>yes</entry>
						<entry>Message flags, %S %Z</entry>
					</row>
					<row>
						<entry><literal>index_label</literal></entry>
						<entry>no</entry>
						<entry>Message label, %y %Y</entry>
					</row>
					<row>
						<entry><literal>index_number</literal></entry>
						<entry>no</entry>
						<entry>Message number, %C</entry>
					</row>
					<row>
						<entry><literal>index_size</literal></entry>
						<entry>no</entry>
						<entry>Message size, %c %l</entry>
					</row>
					<row>
						<entry><literal>index_subject</literal></entry>
						<entry>yes</entry>
						<entry>Subject, %s</entry>
					</row>
				</tbody>
			</tgroup>
		</table>
	</sect2>

<!--
	<sect2 id="index-color-sort">
		<title>Sort</title>
		<para>None</para>
	</sect2>
-->

	<sect2 id="index-color-muttrc">
		<title>Muttrc</title>
<screen>
<emphasis role="comment"># Example Mutt config file for the 'index-color' feature.
 
# Entire index line</emphasis>
color index white black '.*'
 
<emphasis role="comment"># Author name, %A %a %F %L %n
 
# Give the author column a dark grey background</emphasis>
color index_author default color234 '.*'
 
<emphasis role="comment"># Highlight a particular from (~f)</emphasis>
color index_author brightyellow color234 '~fRay Charles'
 
<emphasis role="comment"># Message flags, %S %Z
# Highlight the flags for flagged (~F) emails</emphasis>
color index_flags default red '~F'
 
<emphasis role="comment"># Subject, %s
# Look for a particular subject (~s)</emphasis>
color index_subject brightcyan default '~s\(closes #[0-9]+\)'
 
<emphasis role="comment"># Number of messages in a collapsed thread, %M</emphasis>
color index_collapsed default brightblue
 
<emphasis role="comment"># Date field</emphasis>
color index_date green default
 
<emphasis role="comment"># Message label, %y %Y</emphasis>
color index_label default brightgreen
 
<emphasis role="comment"># Message number, %C</emphasis>
color index_number red default
 
<emphasis role="comment"># Message size, %c %l</emphasis>
color index_size cyan default
 
<emphasis role="comment"># vim: syntax=muttrc</emphasis>
</screen>
	</sect2>

	<sect2 id="index-color-see-also">
		<title>See Also</title>

		<itemizedlist>
			<listitem><para><ulink url="https://github.com/neomutt/neomutt/wiki">NeoMutt Project</ulink></para></listitem>
			<listitem><para><link linkend="regexp">Regular Expressions</link></para></listitem>
			<listitem><para><link linkend="patterns">Patterns</link></para></listitem>
			<listitem><para><link linkend="index-format">$index_format</link></para></listitem>
			<listitem><para><link linkend="color">Color command</link></para></listitem>
			<listitem><para><link linkend="status-color">Status-Color patch</link></para></listitem>
			<listitem><para><link linkend="keywords">Keywords patch</link></para></listitem>
		</itemizedlist>
	</sect2>

	<sect2 id="index-color-known-bugs">
		<title>Known Bugs</title>
		<para>None</para>
	</sect2>

	<sect2 id="index-color-credits">
		<title>Credits</title>
		<itemizedlist>
		<listitem><para>Christian Aichinger <email>Greek0@gmx.net</email></para></listitem>
		<listitem><para>Christoph <quote>Myon</quote> Berg <email>myon@debian.org</email></para></listitem>
		<listitem><para>Elimar Riesebieter <email>riesebie@lxtec.de</email></para></listitem>
		<listitem><para>Eric Davis <email>edavis@insanum.com</email></para></listitem>
		<listitem><para>Vladimir Marek <email>Vladimir.Marek@oracle.com</email></para></listitem>
		<listitem><para>Richard Russon <email>rich@flatcap.org</email></para></listitem>
		</itemizedlist>
	</sect2>
</sect1>

<sect1 id="nested-if">
	<title>Nested If Patch</title>
	<subtitle>Allow complex nested conditions in format strings</subtitle>

	<sect2 id="nested-if-patch">
		<title>Patch</title>

		<para>
			To check if Mutt supports <quote>Nested If</quote>, look for
			<quote>patch-nested-if</quote> in the mutt version.
			See: <xref linkend="mutt-patches"/>.
		</para>

		<itemizedlist>
			<title>Dependencies:</title>
			<listitem><para>mutt-1.5.24</para></listitem>
		</itemizedlist>

		<para>This patch is part of the <ulink url="https://github.com/neomutt/neomutt/wiki">NeoMutt Project</ulink>.</para>
	</sect2>

	<sect2 id="nested-if-intro">
		<title>Introduction</title>

		<para>
			Mutt's format strings can contain embedded if-then-else conditions.
			They are of the form:
		</para>

<screen>
%?VAR?TRUE&amp;FALSE?
</screen>

		<para>
			If the variable <quote>VAR</quote> has a value greater than zero,
			print the <quote>TRUE</quote> string, otherwise print the
			<quote>FALSE</quote> string.
		</para>

		<para>
			e.g.  <literal>%?S?Size: %S&amp;Empty?</literal>
		</para>

		<para>Which can be read as:</para>

		<literallayout>
		    if (%S &gt; 0) {
		        print &quot;Size: %S&quot;
		    } else {
		        print &quot;Empty&quot;
		    }
		</literallayout>

		<para>
			These conditions are useful, but in Mutt they cannot be nested
			within one another.  This patch uses the notation
			<literal>%&lt;VAR?TRUE&amp;FALSE&gt;</literal> and allows them to be nested.
		</para>

		<para>
			The <literal>%&lt;...&gt;</literal> notation was used to format the
			current local time.  but that's not really very useful since mutt
			has no means of refreshing the screen periodically.
		</para>

		<para>
			A simple nested condition might be:
			(Some whitespace has been introduced for clarity)
		</para>

		<literallayout>
		    %&lt;x? %&lt;y? XY &amp; X &gt; &amp; %&lt;y? Y &amp; NONE &gt; &gt;  Conditions
		         %&lt;y? XY &amp; X &gt;                      x&gt;0
		              XY                            x&gt;0,y&gt;0
		                   X                        x&gt;0,y=0
		</literallayout>

		<literallayout>
		    %&lt;x? %&lt;y? XY &amp; X &gt; &amp; %&lt;y? Y &amp; NONE &gt; &gt;  Conditions
		                         %&lt;y? Y &amp; NONE &gt;    x=0
		                              Y             x=0,y&gt;0
		                                  NONE      x=0,y=0
		</literallayout>

		<para>Equivalent to:</para>

		<literallayout>
		    if (x &gt; 0) {
		        if (y &gt; 0) {
		            print 'XY'
		        } else {
		            print 'X'
		        }
		    } else {
		        if (y &gt; 0) {
		            print 'Y'
		        } else {
		            print 'NONE'
		        }
		    }
		</literallayout>

		<para>Examples:</para>

<screen>
set index_format='%4C %Z %{%b %d} %-25.25n %s%&gt; %&lt;M?%M Msgs &amp;%&lt;l?%l Lines&amp;%c Bytes&gt;&gt;'
</screen>

		<literallayout>
		    if a thread is folded
		        display the number of messages (%M)
		    else if we know how many lines in the message
		        display lines in message (%l)
		    else
		        display the size of the message in bytes (%c)
		</literallayout>

<screen>
set index_format='%4C %Z %{%b %d} %-25.25n %&lt;M?[%M] %s&amp;%s%* %&lt;l?%l&amp;%c&gt;&gt;'
</screen>

		<literallayout>
		    if a thread is folded
		        display the number of messages (%M)
		        display the subject (%s)
		    else if we know how many lines in the message
		        display lines in message (%l)
		    else
		        display the size of the message in bytes (%c)
		</literallayout>

	</sect2>

	<sect2 id="nested-if-variables">
		<title>Variables</title>
		The <quote>nested-if</quote> patch doesn't have any config of its own.
		It modifies the behavior of the format strings.
	</sect2>

<!--
	<sect2 id="nested-if-functions">
		<title>Functions</title>
		<para>None</para>
	</sect2>

	<sect2 id="nested-if-commands">
		<title>Commands</title>
		<para>None</para>
	</sect2>

	<sect2 id="nested-if-colors">
		<title>Colors</title>
		<para>None</para>
	</sect2>

	<sect2 id="nested-if-sort">
		<title>Sort</title>
		<para>None</para>
	</sect2>
-->

	<sect2 id="nested-if-muttrc">
		<title>Muttrc</title>
<screen>
<emphasis role="comment"># Example Mutt config file for the 'nested-if' feature.
 
# This patch uses the format: '%&lt;VAR?TRUE&amp;FALSE&gt;' for conditional
# format strings that can be nested.
 
# Example 1
# if a thread is folded
#       display the number of messages (%M)
# else if we know how many lines in the message
#       display lines in message (%l)
# else display the size of the message in bytes (%c)</emphasis>
set index_format='%4C %Z %{%b %d} %-25.25n %s%&gt; %&lt;M?%M Msgs &amp;%&lt;l?%l Lines&amp;%c Bytes&gt;&gt;'
 
<emphasis role="comment"># Example 2
# if a thread is folded
#       display the number of messages (%M)
#       display the subject (%s)
# else if we know how many lines in the message
#       display lines in message (%l)
# else
#       display the size of the message in bytes (%c)</emphasis>
set index_format='%4C %Z %{%b %d} %-25.25n %&lt;M?[%M] %s&amp;%s%* %&lt;l?%l&amp;%c&gt;&gt;'
 
<emphasis role="comment"># vim: syntax=muttrc</emphasis>
</screen>
	</sect2>

	<sect2 id="nested-if-see-also">
		<title>See Also</title>

		<itemizedlist>
			<listitem><para><ulink url="https://github.com/neomutt/neomutt/wiki">NeoMutt Project</ulink></para></listitem>
			<listitem><para><link linkend="cond-date">cond-date patch</link></para></listitem>
			<listitem><para><link linkend="index-format">$index_format</link></para></listitem>
			<listitem><para><link linkend="status-format">$status_format</link></para></listitem>
		</itemizedlist>
	</sect2>

	<sect2 id="nested-if-known-bugs">
		<title>Known Bugs</title>
		Patch overwrites $&lt;fmt&gt; handler in <literal>$index_format</literal>
	</sect2>

	<sect2 id="nested-if-credits">
		<title>Credits</title>
		<itemizedlist>
		<listitem><para>David Champion <email>dgc@uchicago.edu</email></para></listitem>
		<listitem><para>Richard Russon <email>rich@flatcap.org</email></para></listitem>
		</itemizedlist>
	</sect2>
</sect1>

<sect1 id="cond-date">
	<title>Conditional Dates Patch</title>
	<subtitle>Use rules to choose date format</subtitle>

	<sect2 id="cond-date-patch">
		<title>Patch</title>

		<para>
			To check if Mutt supports <quote>Conditional Dates</quote>, look for
			<quote>patch-cond-date</quote> in the mutt version.
			See: <xref linkend="mutt-patches"/>.
		</para>

		<itemizedlist>
			<title>Dependencies:</title>
			<listitem><para>mutt-1.5.24</para></listitem>
			<listitem><para><link linkend="nested-if">nested-if patch</link></para></listitem>
		</itemizedlist>

		<para>
			This patch is part of the <ulink url="https://github.com/neomutt/neomutt/wiki">NeoMutt Project</ulink>.
		</para>
	</sect2>

	<sect2 id="cond-date-intro">
		<title>Introduction</title>

		<para>
		The <quote>cond-date</quote> patch allows you to construct
		<link linkend="index-format">$index_format</link> expressions based on the age of the email.
		</para>

		<para>
		Mutt's default <literal>$index_format</literal> displays email dates in the
		form: abbreviated-month day-of-month &mdash; <quote>Jan 14</quote>.
		</para>

		<para>
		The format is configurable but only per-mailbox.  This patch allows you
		to configure the display depending on the age of the email.
		</para>

		<table id="table-cond-date-scheme">
			<title>Potential Formatting Scheme</title>
			<tgroup cols="3">
				<thead>
					<row>
						<entry>Email Sent</entry>
						<entry>Format</entry>
						<entry>Example</entry>
					</row>
				</thead>
				<tbody>
					<row>
						<entry>Today</entry>
						<entry><literal>%H:%M</literal></entry>
						<entry>13:23</entry>
					</row>
					<row>
						<entry>This Month</entry>
						<entry><literal>%a %d</literal></entry>
						<entry>Thu 17</entry>
					</row>
					<row>
						<entry>This Year</entry>
						<entry><literal>%b %d</literal></entry>
						<entry>Dec 10</entry>
					</row>
					<row>
						<entry>Older than 1 Year</entry>
						<entry><literal>%m/%y</literal></entry>
						<entry>06/14</entry>
					</row>
				</tbody>
			</tgroup>
		</table>

		<para>
        For an explanation of the date formatting strings, see
        <literal>strftime(3).</literal>
		</para>

		<para>
        By carefully picking your formats, the dates can remain
        unambiguous and compact.
		</para>

		<para>
		Mutt's conditional format strings have the form:
		(whitespace introduced for clarity)
		</para>

		<screen>%? TEST ? TRUE &amp; FALSE ?</screen>

		<para>
		The examples below use the test <quote>%[</quote> &mdash; the date
		of the message in the local timezone.  They will also work with
		<quote>%(</quote> &mdash; the local time that the message arrived.
		</para>

		<para>
		The date tests are of the form:
		</para>

		<screen>%[nX? TRUE &amp; FALSE ?</screen>

		<itemizedlist>
		<listitem><para><quote>n</quote> is an optional count (defaults to 1 if missing)</para></listitem>
		<listitem><para><quote>X</quote> is the time period</para></listitem>
		</itemizedlist>

		<table id="table-cond-date-format-codes">
			<title>Date Formatting Codes</title>
			<tgroup cols="2">
				<thead>
					<row>
						<entry>Letter</entry>
						<entry>Time Period</entry>
					</row>
				</thead>
				<tbody>
					<row>
						<entry>y</entry>
						<entry>Years</entry>
					</row>
					<row>
						<entry>m</entry>
						<entry>Months</entry>
					</row>
					<row>
						<entry>w</entry>
						<entry>Weeks</entry>
					</row>
					<row>
						<entry>d</entry>
						<entry>Days</entry>
					</row>
					<row>
						<entry>H</entry>
						<entry>Hours</entry>
					</row>
					<row>
						<entry>M</entry>
						<entry>Minutes</entry>
					</row>
				</tbody>
			</tgroup>
		</table>

		<table id="table-cond-date-example-tests">
			<title>Example Date Tests</title>
			<tgroup cols="2">
				<thead>
					<row>
						<entry>Test</entry>
						<entry>Meaning</entry>
					</row>
				</thead>
				<tbody>
					<row>
						<entry><literal>%[y</literal></entry>
						<entry>This year</entry>
					</row>
					<row>
						<entry><literal>%[1y</literal></entry>
						<entry>This year</entry>
					</row>
					<row>
						<entry><literal>%[6m</literal></entry>
						<entry>In the last 6 months</entry>
					</row>
					<row>
						<entry><literal>%[w</literal></entry>
						<entry>This week</entry>
					</row>
					<row>
						<entry><literal>%[d</literal></entry>
						<entry>Today</entry>
					</row>
					<row>
						<entry><literal>%[4H</literal></entry>
						<entry>In the last 4 hours</entry>
					</row>
				</tbody>
			</tgroup>
		</table>

		<sect3 id="cond-date-example1">
			<title>Example 1</title>

			<para>We start with a one-condition test.</para>

			<table id="table-cond-date-example1">
				<title>Example 1</title>
				<tgroup cols="4">
					<thead>
						<row>
							<entry>Test</entry>
							<entry>Date Range</entry>
							<entry>Format String</entry>
							<entry>Example</entry>
						</row>
					</thead>
					<tbody>
						<row>
							<entry><literal>%[1m</literal></entry>
							<entry>This month</entry>
							<entry><literal>%[%b %d]</literal></entry>
							<entry>Dec 10</entry>
						</row>
						<row>
							<entry></entry>
							<entry>Older</entry>
							<entry><literal>%[%Y-%m-%d]</literal></entry>
							<entry>2015-04-23</entry>
						</row>
					</tbody>
				</tgroup>
			</table>

			<para>The $index_format string would contain:</para>
<screen>
%?[1m?%[%b %d]&amp;%[%Y-%m-%d]?
</screen>
 
			<para>
				Reparsed a little, for clarity, you can see the
				test condition and the two format strings.
			</para>

<screen>
%?[1m?        &amp;           ?
      %[%b %d] %[%Y-%m-%d]
</screen>

		</sect3>

		<sect3 id="cond-date-example2">
			<title>Example 2</title>

			<para>
			This example contains three test conditions and four date formats.
			</para>

			<table id="table-cond-date-example2">
				<title>Example 2</title>
				<tgroup cols="4">
					<thead>
						<row>
							<entry>Test</entry>
							<entry>Date Range</entry>
							<entry>Format String</entry>
							<entry>Example</entry>
						</row>
					</thead>
					<tbody>
						<row>
							<entry><literal>%[d</literal></entry>
							<entry>Today</entry>
							<entry><literal>%[%H:%M ] </literal></entry>
							<entry>12:34</entry>
						</row>
						<row>
							<entry><literal>%[m</literal></entry>
							<entry>This month</entry>
							<entry><literal>%[%a %d]</literal></entry>
							<entry>Thu 12</entry>
						</row>
						<row>
							<entry><literal>%[y</literal></entry>
							<entry>This year</entry>
							<entry><literal>%[%b %d]</literal></entry>
							<entry>Dec 10</entry>
						</row>
						<row>
							<entry></entry>
							<entry>Older</entry>
							<entry><literal>%[%m/%y ]</literal></entry>
							<entry>06/15</entry>
						</row>
					</tbody>
				</tgroup>
			</table>

			<para>The $index_format string would contain:</para>
 
<screen>
%&lt;[y?%&lt;[m?%&lt;[d?%[%H:%M ]&amp;%[%a %d]&gt;&amp;%[%b %d]&gt;&amp;%[%m/%y ]&gt;
</screen>

			<para>
				Reparsed a little, for clarity, you can see the
				test conditions and the four format strings.
			</para>

<screen>
%&lt;[y?                                       &amp;%[%m/%y ]&gt;  Older
     %&lt;[m?                        &amp;%[%b %d]&gt;             This year
          %&lt;[d?         &amp;%[%a %d]&gt;                       This month
               %[%H:%M ]                                 Today
</screen>

			<para>
			This a another view of the same example, with some whitespace
			for clarity.
			</para>

<screen>
%&lt;[y? %&lt;[m? %&lt;[d? AAA &amp; BBB &gt; &amp; CCC &gt; &amp; DDD &gt;
</screen>

			<literallayout>
AAA = %[%H:%M ]
BBB = %[%a %d]
CCC = %[%b %d]
DDD = %[%m/%y ]
			</literallayout>
		</sect3>
	</sect2>

	<sect2 id="cond-date-variables">
		<title>Variables</title>

        <para>
		The <quote>cond-date</quote> patch doesn't have any config of its own.
		It modifies the behavior of the format strings.
        </para>
	</sect2>

<!--
	<sect2 id="cond-date-functions">
		<title>Functions</title>
		<para>None</para>
	</sect2>

	<sect2 id="cond-date-commands">
		<title>Commands</title>
		<para>None</para>
	</sect2>

	<sect2 id="cond-date-colors">
		<title>Colors</title>
		<para>None</para>
	</sect2>

	<sect2 id="cond-date-sort">
		<title>Sort</title>
		<para>None</para>
	</sect2>
-->

	<sect2 id="cond-date-muttrc">
		<title>Muttrc</title>
<screen>
<emphasis role="comment"># Example Mutt config file for the 'index-color' feature.
#
# The default index_format is:
#       '%4C %Z %{%b %d} %-15.15L (%?l?%4l&amp;%4c?) %s'
#
# We replace the date field '%{%b %d}', giving:</emphasis>
set index_format='%4C %Z %&lt;[y?%&lt;[m?%&lt;[d?%[%H:%M ]&amp;%[%a %d]&gt;&amp;%[%b %d]&gt;&amp;%[%m/%y ]&gt; %-15.15L (%?l?%4l&amp;%4c?) %s'
 
<emphasis role="comment"># Test  Date Range  Format String  Example
# --------------------------------------------
# %[d   Today       %[%H:%M ]      12:34
# %[m   This month  %[%a %d]       Thu 12
# %[y   This year   %[%b %d]       Dec 10
# -     Older       %[%m/%y ]      06/15
 
# vim: syntax=muttrc</emphasis>
</screen>
	</sect2>

	<sect2 id="cond-date-see-also">
		<title>See Also</title>

		<itemizedlist>
			<listitem><para><ulink url="https://github.com/neomutt/neomutt/wiki">NeoMutt Project</ulink></para></listitem>
			<listitem><para><link linkend="index-format">$index_format</link></para></listitem>
			<listitem><para><link linkend="nested-if">nested-if patch</link></para></listitem>
			<listitem><para><literal>strftime(3)</literal></para></listitem>
		</itemizedlist>
	</sect2>

	<sect2 id="cond-date-known-bugs">
		<title>Known Bugs</title>

		<para>
			Date parsing doesn't quite do what you expect.
			<quote>1w</quote> doesn't mean the <quote>in the last 7 days</quote>, but
			<quote><emphasis>this</emphasis> week</quote>.  This doesn't match
			the normal Mutt behaviour: for example <literal>~d>1w</literal>
			means emails dated in the last 7 days.
		</para>

	</sect2>

	<sect2 id="cond-date-credits">
		<title>Credits</title>
		<itemizedlist>
		<listitem><para>Aaron Schrab <email>aaron@schrab.com</email></para></listitem>
		<listitem><para>Eric Davis <email>edavis@insanum.com</email></para></listitem>
		<listitem><para>Richard Russon <email>rich@flatcap.org</email></para></listitem>
		</itemizedlist>
	</sect2>
</sect1>

<sect1 id="tls-sni">
	<title>TLS-SNI Patch</title>
	<subtitle>Negotiate with a server for a TSL/SSL certificate</subtitle>

	<sect2 id="tls-sni-patch">
		<title>Patch</title>

		<para>
			To check if Mutt supports <quote>TLS-SNI</quote>, look for
			<quote>patch-tls-sni</quote> in the mutt version.
			See: <xref linkend="mutt-patches"/>.
		</para>

		<itemizedlist>
			<title>Dependencies:</title>
			<listitem><para>mutt-1.5.24</para></listitem>
			<listitem><para>OpenSSL</para></listitem>
		</itemizedlist>

		<para>This patch is part of the <ulink url="https://github.com/neomutt/neomutt/wiki">NeoMutt Project</ulink>.</para>
	</sect2>

	<sect2 id="tls-sni-intro">
		<title>Introduction</title>

		<para>
		The <quote>TLS-SNI</quote> patch adds support for TLS virtual hosting.
		If your mail server doesn't support this everything will still work
		normally.
		</para>

		<para>
		TLS supports sending the expected server hostname during the
		handshake, via the SNI extension.  This can be used to select a
		server certificate to issue to the client, permitting
		virtual-hosting without requiring multiple IP addresses.
		</para>

		<para>
		This has been tested against Exim 4.80, which optionally logs SNI
		and can perform vhosting.
		</para>

        <para>
		To verify TLS SNI support by a server, you can use:
        </para>

<screen>
openssl s_client -host &lt;imap server&gt; -port &lt;port&gt; -tls1 -servername &lt;imap server&gt;
</screen>
	</sect2>

<!--
	<sect2 id="tls-sni-variables">
		<title>Variables</title>
		<para>None</para>
	</sect2>

	<sect2 id="tls-sni-functions">
		<title>Functions</title>
		<para>None</para>
	</sect2>

	<sect2 id="tls-sni-commands">
		<title>Commands</title>
		<para>None</para>
	</sect2>

	<sect2 id="tls-sni-colors">
		<title>Colors</title>
		<para>None</para>
	</sect2>

	<sect2 id="tls-sni-sort">
		<title>Sort</title>
		<para>None</para>
	</sect2>
-->

	<sect2 id="tls-sni-muttrc">
		<title>Muttrc</title>
		<para>None</para>
	</sect2>

	<sect2 id="tls-sni-see-also">
		<title>See Also</title>

		<itemizedlist>
			<listitem><para><ulink url="https://github.com/neomutt/neomutt/wiki">NeoMutt Project</ulink></para></listitem>
		</itemizedlist>
	</sect2>

	<sect2 id="tls-sni-known-bugs">
		<title>Known Bugs</title>
		<para>None</para>
	</sect2>

	<sect2 id="tls-sni-credits">
		<title>Credits</title>
		<itemizedlist>
		<listitem><para>Jeremy Katz <email>katzj@linuxpower.org</email></para></listitem>
		<listitem><para>Phil Pennock <email>mutt-dev@spodhuis.demon.nl</email></para></listitem>
		<listitem><para>Richard Russon <email>rich@flatcap.org</email></para></listitem>
		</itemizedlist>
	</sect2>
</sect1>

<sect1 id="sidebar">
	<title>Sidebar Patch</title>
	<subtitle>Overview of mailboxes</subtitle>

	<sect2 id="sidebar-patch">
		<title>Patch</title>

		<para>
			To check if Mutt supports <quote>Sidebar</quote>, look for
			<quote>+USE_SIDEBAR</quote> in the mutt version.
			See: <xref linkend="compile-time-features"/>.
		</para>

		<itemizedlist>
			<title>Dependencies:</title>
			<listitem><para>mutt-1.5.24</para></listitem>
		</itemizedlist>

		<para>This patch is part of the <ulink url="https://github.com/neomutt/neomutt/wiki">NeoMutt Project</ulink>.</para>
	</sect2>

	<sect2 id="sidebar-intro">
		<title>Introduction</title>

		<para>
			The Sidebar shows a list of all your mailboxes.  The list can be
			turned on and off, it can be themed and the list style can be
			configured.
		</para>

		<para>
			This part of the manual is a reference guide.
			If you want a simple introduction with examples see the
			<link linkend="intro-sidebar">Sidebar Howto</link>.
			If you just want to get started, you could use the sample
			<link linkend="sidebar-muttrc">Sidebar muttrc</link>.
		</para>

		<para>
			This version of Sidebar is based on Terry Chan's
			<ulink url="http://www.lunar-linux.org/mutt-sidebar/">2015-11-11 release</ulink>.
			It contains many
			<emphasis role="bold"><link linkend="intro-sidebar-features">new features</link></emphasis>,
			lots of
			<emphasis role="bold"><link linkend="intro-sidebar-bugfixes">bugfixes</link></emphasis>.
		</para>
	</sect2>

	<sect2 id="sidebar-variables">
		<title>Variables</title>

		<table id="table-sidebar-variables">
			<title>Sidebar Variables</title>
			<tgroup cols="3">
				<thead>
					<row>
						<entry>Name</entry>
						<entry>Type</entry>
						<entry>Default</entry>
					</row>
				</thead>
				<tbody>
					<row>
						<entry><literal>sidebar_delim_chars</literal></entry>
						<entry>string</entry>
						<entry><literal>/.</literal></entry>
					</row>
					<row>
						<entry><literal>sidebar_divider_char</literal></entry>
						<entry>string</entry>
						<entry><literal>|</literal></entry>
					</row>
					<row>
						<entry><literal>sidebar_folder_indent</literal></entry>
						<entry>boolean</entry>
						<entry><literal>no</literal></entry>
					</row>
					<row>
						<entry><literal>sidebar_format</literal></entry>
						<entry>string</entry>
						<entry><literal>%B%?F? [%F]?%* %?N?%N/?%S</literal></entry>
					</row>
					<row>
						<entry><literal>sidebar_indent_string</literal></entry>
						<entry>string</entry>
						<entry><literal>&nbsp;&nbsp;</literal> (two spaces)</entry>
					</row>
					<row>
						<entry><literal>sidebar_new_mail_only</literal></entry>
						<entry>boolean</entry>
						<entry><literal>no</literal></entry>
					</row>
					<row>
						<entry><literal>sidebar_next_new_wrap</literal></entry>
						<entry>boolean</entry>
						<entry><literal>no</literal></entry>
					</row>
					<row>
						<entry><literal>sidebar_refresh_time</literal></entry>
						<entry>number</entry>
						<entry><literal>60</literal></entry>
					</row>
					<row>
						<entry><literal>sidebar_short_path</literal></entry>
						<entry>boolean</entry>
						<entry><literal>no</literal></entry>
					</row>
					<row>
						<entry><literal>sidebar_sort_method</literal></entry>
						<entry>enum</entry>
						<entry><literal>SORT_ORDER</literal></entry>
					</row>
					<row>
						<entry><literal>sidebar_visible</literal></entry>
						<entry>boolean</entry>
						<entry><literal>no</literal></entry>
					</row>
					<row>
						<entry><literal>sidebar_whitelist</literal></entry>
						<entry>list</entry>
						<entry>(empty)</entry>
					</row>
					<row>
						<entry><literal>sidebar_width</literal></entry>
						<entry>number</entry>
						<entry><literal>20</literal></entry>
					</row>
				</tbody>
			</tgroup>
		</table>
	</sect2>

	<sect2 id="sidebar-functions">
		<title>Functions</title>

		<para>
			Sidebar adds the following functions to Mutt.
			By default, none of them are bound to keys.
		</para>

		<table id="table-sidebar-functions">
			<title>Sidebar Functions</title>
			<tgroup cols="3">
				<thead>
					<row>
						<entry>Menus</entry>
						<entry>Function</entry>
						<entry>Description</entry>
					</row>
				</thead>
				<tbody>
					<row>
						<entry>index,pager</entry>
						<entry><literal>&lt;sidebar-next&gt;</literal></entry>
						<entry>Move the highlight to next mailbox</entry>
					</row>
					<row>
						<entry>index,pager</entry>
						<entry><literal>&lt;sidebar-next-new&gt;</literal></entry>
						<entry>Move the highlight to next mailbox with new mail</entry>
					</row>
					<row>
						<entry>index,pager</entry>
						<entry><literal>&lt;sidebar-open&gt;</literal></entry>
						<entry>Open highlighted mailbox</entry>
					</row>
					<row>
						<entry>index,pager</entry>
						<entry><literal>&lt;sidebar-page-down&gt;</literal></entry>
						<entry>Scroll the Sidebar down 1 page</entry>
					</row>
					<row>
						<entry>index,pager</entry>
						<entry><literal>&lt;sidebar-page-up&gt;</literal></entry>
						<entry>Scroll the Sidebar up 1 page</entry>
					</row>
					<row>
						<entry>index,pager</entry>
						<entry><literal>&lt;sidebar-prev&gt;</literal></entry>
						<entry>Move the highlight to previous mailbox</entry>
					</row>
					<row>
						<entry>index,pager</entry>
						<entry><literal>&lt;sidebar-prev-new&gt;</literal></entry>
						<entry>Move the highlight to previous mailbox with new mail</entry>
					</row>
					<row>
						<entry>index,pager</entry>
						<entry><literal>&lt;sidebar-toggle-visible&gt;</literal></entry>
						<entry>Make the Sidebar (in)visible</entry>
					</row>
				</tbody>
			</tgroup>
		</table>
	</sect2>

	<sect2 id="sidebar-commands">
		<title>Commands</title>
		<cmdsynopsis>
			<command>sidebar_whitelist</command>
			<arg choice="plain">
				<replaceable class="parameter">mailbox</replaceable>
			</arg>
			<arg choice="opt" rep="repeat">
				<replaceable class="parameter">mailbox</replaceable>
			</arg>
		</cmdsynopsis>
	</sect2>

	<sect2 id="sidebar-colors">
		<title>Colors</title>

		<table id="table-sidebar-colors">
			<title>Sidebar Colors</title>
			<tgroup cols="3">
				<thead>
					<row>
						<entry>Name</entry>
						<entry>Default Color</entry>
						<entry>Description</entry>
					</row>
				</thead>
				<tbody>
					<row>
						<entry><literal>sidebar_divider</literal></entry>
						<entry>default</entry>
						<entry>The dividing line between the Sidebar and the Index/Pager panels</entry>
					</row>
					<row>
						<entry><literal>sidebar_flagged</literal></entry>
						<entry>default</entry>
						<entry>Mailboxes containing flagged mail</entry>
					</row>
					<row>
						<entry><literal>sidebar_highlight</literal></entry>
						<entry>underline</entry>
						<entry>Cursor to select a mailbox</entry>
					</row>
					<row>
						<entry><literal>sidebar_indicator</literal></entry>
						<entry>mutt <literal>indicator</literal></entry>
						<entry>The mailbox open in the Index panel</entry>
					</row>
					<row>
						<entry><literal>sidebar_new</literal></entry>
						<entry>default</entry>
						<entry>Mailboxes containing new mail</entry>
					</row>
					<row>
						<entry><literal>sidebar_spoolfile</literal></entry>
						<entry>default</entry>
						<entry>Mailbox that receives incoming mail</entry>
					</row>
				</tbody>
			</tgroup>
		</table>

		If the <literal>sidebar_indicator</literal> color isn't set, then the default Mutt
		indicator color will be used (the color used in the index panel).
	</sect2>

	<sect2 id="sidebar-sort">
		<title>Sort</title>

		<table id="table-sidebar-sort">
			<title>Sidebar Sort</title>
			<tgroup cols="2">
				<thead>
					<row>
						<entry>Sort</entry>
						<entry>Description</entry>
					</row>
				</thead>
				<tbody>
					<row>
						<entry><literal>alpha</literal></entry>
						<entry>Alphabetically by path</entry>
					</row>
					<row>
						<entry><literal>count</literal></entry>
						<entry>Total number of messages</entry>
					</row>
					<row>
						<entry><literal>flagged</literal></entry>
						<entry>Number of flagged messages</entry>
					</row>
					<row>
						<entry><literal>name</literal></entry>
						<entry>Alphabetically by path</entry>
					</row>
					<row>
						<entry><literal>new</literal></entry>
						<entry>Number of new messages</entry>
					</row>
					<row>
						<entry><literal>path</literal></entry>
						<entry>Alphabetically by path</entry>
					</row>
					<row>
						<entry><literal>unsorted</literal></entry>
						<entry>Do not resort the paths</entry>
					</row>
				</tbody>
			</tgroup>
		</table>
	</sect2>

	<sect2 id="sidebar-muttrc">
		<title>Muttrc</title>
<screen>
<emphasis role="comment"># This is a complete list of sidebar-related configuration.
 
# --------------------------------------------------------------------------
# VARIABLES - shown with their default values
# --------------------------------------------------------------------------
 
# Should the Sidebar be shown?</emphasis>
set sidebar_visible = no
 
<emphasis role="comment"># How wide should the Sidebar be in screen columns?
# Note: Some characters, e.g. Chinese, take up two columns each.</emphasis>
set sidebar_width = 20
 
<emphasis role="comment"># Should the mailbox paths be abbreviated?</emphasis>
set sidebar_short_path = no
 
<emphasis role="comment"># When abbreviating mailbox path names, use any of these characters as path
# separators.  Only the part after the last separators will be shown.
# For file folders '/' is good.  For IMAP folders, often '.' is useful.</emphasis>
set sidebar_delim_chars = '/.'
 
<emphasis role="comment"># If the mailbox path is abbreviated, should it be indented?</emphasis>
set sidebar_folder_indent = no
 
<emphasis role="comment"># Indent mailbox paths with this string.</emphasis>
set sidebar_indent_string = '  '
 
<emphasis role="comment"># Make the Sidebar only display mailboxes that contain new, or flagged,
# mail.</emphasis>
set sidebar_new_mail_only = no
 
<emphasis role="comment"># Any mailboxes that are whitelisted will always be visible, even if the
# sidebar_new_mail_only option is enabled.</emphasis>
sidebar_whitelist '/home/user/mailbox1'
sidebar_whitelist '/home/user/mailbox2'
 
<emphasis role="comment"># When searching for mailboxes containing new mail, should the search wrap
# around when it reaches the end of the list?</emphasis>
set sidebar_next_new_wrap = no
 
<emphasis role="comment"># The character to use as the divider between the Sidebar and the other Mutt
# panels.
# Note: Only the first character of this string is used.</emphasis>
set sidebar_divider_char = '|'
 
<emphasis role="comment"># Display the Sidebar mailboxes using this format string.</emphasis>
set sidebar_format = '%B%?F? [%F]?%* %?N?%N/?%S'
 
<emphasis role="comment"># Sidebar will not refresh its list of mailboxes any more frequently than
# this number of seconds.  This will help reduce disk/network traffic.</emphasis>
set sidebar_refresh_time = 60
 
<emphasis role="comment"># Sort the mailboxes in the Sidebar using this method:
#       count    - total number of messages
#       flagged  - number of flagged messages
#       new      - number of new messages
#       path     - mailbox path
#       unsorted - do not sort the mailboxes</emphasis>
set sidebar_sort_method = 'unsorted'
 
<emphasis role="comment"># --------------------------------------------------------------------------
# FUNCTIONS - shown with an example mapping
# --------------------------------------------------------------------------
 
# Move the highlight to the previous mailbox</emphasis>
bind index,pager \Cp sidebar-prev
 
<emphasis role="comment"># Move the highlight to the next mailbox</emphasis>
bind index,pager \Cn sidebar-next
 
<emphasis role="comment"># Open the highlighted mailbox</emphasis>
bind index,pager \Co sidebar-open
 
<emphasis role="comment"># Move the highlight to the previous page
# This is useful if you have a LOT of mailboxes.</emphasis>
bind index,pager &lt;F3&gt; sidebar-page-up
 
<emphasis role="comment"># Move the highlight to the next page
# This is useful if you have a LOT of mailboxes.</emphasis>
bind index,pager &lt;F4&gt; sidebar-page-down
 
<emphasis role="comment"># Move the highlight to the previous mailbox containing new, or flagged,
# mail.</emphasis>
bind index,pager &lt;F5&gt; sidebar-prev-new
 
<emphasis role="comment"># Move the highlight to the next mailbox containing new, or flagged, mail.</emphasis>
bind index,pager &lt;F6&gt; sidebar-next-new
 
<emphasis role="comment"># Toggle the visibility of the Sidebar.</emphasis>
bind index,pager B sidebar-toggle-visible
 
<emphasis role="comment"># --------------------------------------------------------------------------
# COLORS - some unpleasant examples are given
# --------------------------------------------------------------------------
# Note: All color operations are of the form:
#       color OBJECT FOREGROUND BACKGROUND
 
# Color of the current, open, mailbox
# Note: This is a general Mutt option which colors all selected items.</emphasis>
color indicator cyan black
 
<emphasis role="comment"># Color of the highlighted, but not open, mailbox.</emphasis>
color sidebar_highlight black color8
 
<emphasis role="comment"># Color of the divider separating the Sidebar from Mutt panels</emphasis>
color sidebar_divider color8 black
 
<emphasis role="comment"># Color to give mailboxes containing flagged mail</emphasis>
color sidebar_flagged red black
 
<emphasis role="comment"># Color to give mailboxes containing new mail</emphasis>
color sidebar_new green black
 
<emphasis role="comment"># --------------------------------------------------------------------------
 
# vim: syntax=muttrc</emphasis>
</screen>
	</sect2>

	<sect2 id="sidebar-see-also">
		<title>See Also</title>

		<itemizedlist>
			<listitem><para><link linkend="regexp">Regular Expressions</link></para></listitem>
			<listitem><para><link linkend="patterns">Patterns</link></para></listitem>
			<listitem><para><link linkend="color">Color command</link></para></listitem>
			<listitem><para><link linkend="notmuch">notmuch patch</link></para></listitem>
		</itemizedlist>
	</sect2>

	<sect2 id="sidebar-known-bugs">
		<title>Known Bugs</title>
		Unsorted isn't
	</sect2>

	<sect2 id="sidebar-credits">
		<title>Credits</title>
		<itemizedlist>
		<listitem><para>Justin Hibbits <email>jrh29@po.cwru.edu</email></para></listitem>
		<listitem><para>Thomer M. Gil <email>mutt@thomer.com</email></para></listitem>
		<listitem><para>David Sterba <email>dsterba@suse.cz</email></para></listitem>
		<listitem><para>Evgeni Golov <email>evgeni@debian.org</email></para></listitem>
		<listitem><para>Fabian Groffen <email>grobian@gentoo.org</email></para></listitem>
		<listitem><para>Jason DeTiberus <email>jdetiber@redhat.com</email></para></listitem>
		<listitem><para>Stefan Assmann <email>sassmann@kpanic.de</email></para></listitem>
		<listitem><para>Steve Kemp <email>steve@steve.org.uk</email></para></listitem>
		<listitem><para>Terry Chan <email>tchan@lunar-linux.org</email></para></listitem>
		<listitem><para>Tyler Earnest <email>tylere@rne.st</email></para></listitem>
		<listitem><para>Richard Russon <email>rich@flatcap.org</email></para></listitem>
		</itemizedlist>
	</sect2>
</sect1>

<sect1 id="ifdef">
	<title>Ifdef Patch</title>
	<subtitle>Conditional config options</subtitle>

	<sect2 id="ifdef-patch">
		<title>Patch</title>

		<para>
			To check if Mutt supports <quote>ifdef</quote>, look for
			<quote>patch-ifdef</quote> in the mutt version.
			See: <xref linkend="mutt-patches"/>.
		</para>

		<itemizedlist>
			<title>Dependencies:</title>
			<listitem><para>mutt-1.5.24</para></listitem>
		</itemizedlist>

		<para>This patch is part of the <ulink url="https://github.com/neomutt/neomutt/wiki">NeoMutt Project</ulink>.</para>
	</sect2>

	<sect2 id="ifdef-intro">
		<title>Introduction</title>

		<para>
			The <quote>ifdef</quote> patch introduces three new commands to
			Mutt and allow you to share one config file between versions of Mutt
			that may have different features compiled in.
		</para>

<screen>
ifdef  symbol config-command [args...]  <emphasis role="comment"># If a symbol is defined</emphasis>
ifndef symbol config-command [args...]  <emphasis role="comment"># If a symbol is not defined</emphasis>
finish                                  <emphasis role="comment"># Finish reading the current file</emphasis>
</screen>

		<para>
			Here a symbol can be a <link linkend="variables">$variable</link>,
			<link linkend="functions">&lt;function&gt;</link>,
			<link linkend="commands">command</link> or compile-time symbol, such
			as <quote>USE_IMAP</quote>.
		</para>

        <para>
            <literal>finish</literal> is particularly useful when combined with
            <literal>ifndef</literal>. e.g.
        </para>

<screen>
<emphasis role="comment"># Sidebar config file</emphasis>
ifndef USE_SIDEBAR finish
</screen>

	</sect2>

<!--
	<sect2 id="ifdef-variables">
		<title>Variables</title>
		<para>None</para>
	</sect2>

	<sect2 id="ifdef-functions">
		<title>Functions</title>
		<para>None</para>
	</sect2>
-->

	<sect2 id="ifdef-commands">
		<title>Commands</title>
		<cmdsynopsis>
			<command>ifdef</command>
			<arg choice="plain">
				<replaceable class="parameter">symbol</replaceable>
			</arg>
			<arg choice="plain">
				<replaceable class="parameter">"config-command [args]"</replaceable>
			</arg>
			<command>ifndef</command>
			<arg choice="plain">
				<replaceable class="parameter">symbol</replaceable>
			</arg>
			<arg choice="plain">
				<replaceable class="parameter">"config-command [args]"</replaceable>
			</arg>
			<command>finish</command>
		</cmdsynopsis>
	</sect2>

<!--
	<sect2 id="ifdef-colors">
		<title>Colors</title>
		<para>None</para>
	</sect2>

	<sect2 id="ifdef-sort">
		<title>Sort</title>
		<para>None</para>
	</sect2>
-->

	<sect2 id="ifdef-muttrc">
		<title>Muttrc</title>
<screen>
<emphasis role="comment"># Example Mutt config file for the 'ifdef' feature.
 
# This feature introduces three useful commands which allow you to share
# one config file between versions of Mutt that may have different
# features compiled in.
 
#	ifdef  symbol config-command [args...]
#	ifndef symbol config-command [args...]
#	finish                                
 
# The 'ifdef' command tests whether Mutt understands the name of
# a variable, function, command or compile-time symbol.
# If it does, then it executes a config command.
 
# The 'ifndef' command tests whether a symbol does NOT exist.
 
# The 'finish' command tells Mutt to stop reading current config file.
 
# If the 'trash' variable exists, set it.</emphasis>
ifdef trash 'set trash=~/Mail/trash'
 
<emphasis role="comment"># If the 'tag-pattern' function exists, bind a key to it.</emphasis>
ifdef tag-pattern 'bind index &lt;F6&gt; tag-pattern'
 
<emphasis role="comment"># If the 'imap-fetch-mail' command exists, read my IMAP config.</emphasis>
ifdef imap-fetch-mail 'source ~/.mutt/imap.rc'
 
<emphasis role="comment"># If the compile-time symbol 'USE_SIDEBAR' does not exist, then
# stop reading the current config file.</emphasis>
ifndef USE_SIDEBAR finish
 
<emphasis role="comment"># vim: syntax=muttrc</emphasis>
</screen>
	</sect2>

	<sect2 id="ifdef-see-also">
		<title>See Also</title>

		<itemizedlist>
			<listitem><para><ulink url="https://github.com/neomutt/neomutt/wiki">NeoMutt Project</ulink></para></listitem>
		</itemizedlist>
	</sect2>

	<sect2 id="ifdef-known-bugs">
		<title>Known Bugs</title>
		<para>None</para>
	</sect2>

	<sect2 id="ifdef-credits">
		<title>Credits</title>
		<itemizedlist>
		<listitem><para>Cedric Duval <email>cedricduval@free.fr</email></para></listitem>
		<listitem><para>Matteo F. Vescovi <email>mfvescovi@gmail.com</email></para></listitem>
		<listitem><para>Richard Russon <email>rich@flatcap.org</email></para></listitem>
		</itemizedlist>
	</sect2>
</sect1>

<sect1 id="fmemopen">
	<title>Fmemopen Patch</title>
	<subtitle>Replace some temporary files with memory buffers</subtitle>

	<sect2 id="fmemopen-patch">
		<title>Patch</title>

		<para>
			To check if Mutt supports <quote>fmemopen</quote>, look for
			<quote>patch-fmemopen</quote> in the mutt version.
			See: <xref linkend="mutt-patches"/>.
		</para>

		<itemizedlist>
			<title>Dependencies:</title>
			<listitem><para>mutt-1.5.24</para></listitem>
			<listitem><para><literal>open_memstream()</literal>, <literal>fmemopen()</literal> from glibc</para></listitem>
		</itemizedlist>

		<para>This patch is part of the <ulink url="https://github.com/neomutt/neomutt/wiki">NeoMutt Project</ulink>.</para>
	</sect2>

	<sect2 id="fmemopen-intro">
		<title>Introduction</title>

        <para>
		The <quote>fmemopen</quote> patch speeds up some searches.
        </para>

        <para>
		This patch changes a few places where Mutt creates temporary files.
		It replaces them with in-memory buffers.  This should improve the
		performance when searching the header or body using the
		<link linkend="thorough-search">$thorough_search</link> option.
        </para>

        <para>
		There are no user-configurable parts.
        </para>

        <para>
		This patch depends on <literal>open_memstream()</literal> and
		<literal>fmemopen()</literal>.  They are provided by glibc.  Without
		them, Mutt will simply create temporary files.
        </para>
	</sect2>

<!--
	<sect2 id="fmemopen-variables">
		<title>Variables</title>
		<para>None</para>
	</sect2>

	<sect2 id="fmemopen-functions">
		<title>Functions</title>
		<para>None</para>
	</sect2>

	<sect2 id="fmemopen-commands">
		<title>Commands</title>
		<para>None</para>
	</sect2>

	<sect2 id="fmemopen-colors">
		<title>Colors</title>
		<para>None</para>
	</sect2>

	<sect2 id="fmemopen-sort">
		<title>Sort</title>
		<para>None</para>
	</sect2>
-->

	<sect2 id="fmemopen-muttrc">
		<title>Muttrc</title>
		<para>None</para>
	</sect2>

	<sect2 id="fmemopen-see-also">
		<title>See Also</title>

		<itemizedlist>
			<listitem><para><ulink url="https://github.com/neomutt/neomutt/wiki">NeoMutt Project</ulink></para></listitem>
			<listitem><para><link linkend="compile-time-features">Compile-Time Features</link></para></listitem>
			<listitem><para><literal>fmemopen(3)</literal></para></listitem>
		</itemizedlist>
	</sect2>

	<sect2 id="fmemopen-known-bugs">
		<title>Known Bugs</title>
		<para>None</para>
	</sect2>

	<sect2 id="fmemopen-credits">
		<title>Credits</title>
		<itemizedlist>
		<listitem><para>Julius Plenz <email>plenz@cis.fu-berlin.de</email></para></listitem>
		<listitem><para>Richard Russon <email>rich@flatcap.org</email></para></listitem>
		</itemizedlist>
	</sect2>
</sect1>

<sect1 id="initials">
	<title>Initials Expando Patch</title>
	<subtitle>Expando for author's initials</subtitle>

	<sect2 id="initials-patch">
		<title>Patch</title>

		<para>
			To check if Mutt supports <quote>Initials</quote>, look for
			<quote>patch-initials</quote> in the mutt version.
			See: <xref linkend="mutt-patches"/>.
		</para>

		<itemizedlist>
			<title>Dependencies:</title>
			<listitem><para>mutt-1.5.24</para></listitem>
		</itemizedlist>

		<para>This patch is part of the <ulink url="https://github.com/neomutt/neomutt/wiki">NeoMutt Project</ulink>.</para>
	</sect2>

	<sect2 id="initials-intro">
		<title>Introduction</title>

        <para>
		The <quote>initials</quote> patch adds an expando (%I) for an author's
		initials.
        </para>

		<para>
		The index panel displays a list of emails.  Its layout is controlled by
		the <link linkend="index-format">$index_format</link> variable.  Using
		this expando saves space in the index panel.  This can be useful if you
		are regularly working with a small set of people.
		</para>
	</sect2>

	<sect2 id="initials-variables">
		<title>Variables</title>

        <para>
        This patch has no config of its own.  It adds an expando which can be
		used in the <link linkend="index-format">$index_format</link> variable.
        </para>
	</sect2>

<!--
	<sect2 id="initials-functions">
		<title>Functions</title>
		<para>None</para>
	</sect2>

	<sect2 id="initials-commands">
		<title>Commands</title>
		<para>None</para>
	</sect2>

	<sect2 id="initials-colors">
		<title>Colors</title>
		<para>None</para>
	</sect2>

	<sect2 id="initials-sort">
		<title>Sort</title>
		<para>None</para>
	</sect2>
-->

	<sect2 id="initials-muttrc">
		<title>Muttrc</title>
<screen>
<emphasis role="comment"># Example Mutt config file for the 'initials' patch.
 
# The 'initials' patch has no config of its own.
# It adds an expando for an author's initials,
# which can be used in the 'index_format' variable.
 
# The default 'index_format' is:</emphasis>
set index_format='%4C %Z %{%b %d} %-15.15L (%?l?%4l&amp;%4c?) %s'
 
<emphasis role="comment"># Where %L represents the author/recipient
 
# This might look like:
#       1   + Nov 17 David Bowie   Changesbowie    ( 689)
#       2   ! Nov 17 Stevie Nicks  Rumours         ( 555)
#       3   + Nov 16 Jimi Hendrix  Voodoo Child    ( 263)
#       4   + Nov 16 Debbie Harry  Parallel Lines  ( 540)
 
# Using the %I expando:</emphasis>
set index_format='%4C %Z %{%b %d} %I (%?l?%4l&amp;%4c?) %s'
 
<emphasis role="comment"># This might look like:
#       1   + Nov 17 DB Changesbowie    ( 689)
#       2   ! Nov 17 SN Rumours         ( 555)
#       3   + Nov 16 JH Voodoo Child    ( 263)
#       4   + Nov 16 DH Parallel Lines  ( 540)
 
# vim: syntax=muttrc</emphasis>
</screen>
	</sect2>

	<sect2 id="initials-see-also">
		<title>See Also</title>

		<itemizedlist>
			<listitem><para><ulink url="https://github.com/neomutt/neomutt/wiki">NeoMutt Project</ulink></para></listitem>
			<listitem><para><link linkend="index-format">$index_format</link></para></listitem>
			<listitem><para><link linkend="index-color">index-color patch</link></para></listitem>
			<listitem><para><link linkend="folder-hook">folder-hook</link></para></listitem>
		</itemizedlist>
	</sect2>

	<sect2 id="initials-known-bugs">
		<title>Known Bugs</title>
		<para>None</para>
	</sect2>

	<sect2 id="initials-credits">
		<title>Credits</title>
		<itemizedlist>
		<listitem><para>Vsevolod Volkov <email>vvv@mutt.org.ua</email></para></listitem>
=======
	<sect2 id="trash-folder-credits">
		<title>Credits</title>
		<itemizedlist>
		<listitem><para>Cedric Duval <email>cedricduval@free.fr</email></para></listitem>
		<listitem><para>Benjamin Kuperman <email>kuperman@acm.org</email></para></listitem>
		<listitem><para>Paul Miller <email>paul@voltar.org</email></para></listitem>
>>>>>>> b139a9fd
		<listitem><para>Richard Russon <email>rich@flatcap.org</email></para></listitem>
		</itemizedlist>
	</sect2>
</sect1>

</chapter>

<chapter id="security">
<title>Security Considerations</title>

<para>
First of all, Mutt contains no security holes included by intention but
may contain unknown security holes. As a consequence, please run Mutt
only with as few permissions as possible. Especially, do not run Mutt as
the super user.
</para>

<para>
When configuring Mutt, there're some points to note about secure setups
so please read this chapter carefully.
</para>

<sect1 id="security-passwords">
<title>Passwords</title>

<para>
Although Mutt can be told the various passwords for accounts, please
never store passwords in configuration files. Besides the fact that the
system's operator can always read them, you could forget to mask it out
when reporting a bug or asking for help via a mailing list. Even worse,
your mail including your password could be archived by internet search
engines, mail-to-news gateways etc. It may already be too late before
you notice your mistake.
</para>

</sect1>

<sect1 id="security-tempfiles">
<title>Temporary Files</title>

<para>
Mutt uses many temporary files for viewing messages, verifying digital
signatures, etc. As long as being used, these files are visible by other
users and maybe even readable in case of misconfiguration.  Also, a
different location for these files may be desired which can be changed
via the <link linkend="tmpdir">$tmpdir</link> variable.
</para>

</sect1>

<sect1 id="security-leaks">
<title>Information Leaks</title>

<sect2 id="security-leaks-mid">
<title>Message-Id: headers</title>

<para>
Message-Id: headers contain a local part that is to be created in a
unique fashion. In order to do so, Mutt will <quote>leak</quote> some
information to the outside world when sending messages: the generation
of this header includes a step counter which is increased (and rotated)
with every message sent. In a longer running mutt session, others can
make assumptions about your mailing habits depending on the number of
messages sent. If this is not desired, the header can be manually
provided using <link linkend="edit-headers">$edit_headers</link> (though
not recommended).
</para>

</sect2>

<sect2 id="security-leaks-mailto">
<title><literal>mailto:</literal>-style Links</title>

<para>
As Mutt be can be set up to be the mail client to handle
<literal>mailto:</literal> style links in websites, there're security
considerations, too. Arbitrary header fields can be embedded in these
links which could override existing header fields or attach arbitrary
files using <link linkend="attach-header">the Attach:
pseudoheader</link>. This may be problematic if the <link
linkend="edit-headers">$edit-headers</link> variable is
<emphasis>unset</emphasis>, i.e. the user doesn't want to see header
fields while editing the message and doesn't pay enough attention to the
compose menu's listing of attachments.
</para>

<para>
For example, following a link like
</para>

<screen>
mailto:joe@host?Attach=~/.gnupg/secring.gpg</screen>

<para>
will send out the user's private gnupg keyring to
<literal>joe@host</literal> if the user doesn't follow the information
on screen carefully enough.
</para>

</sect2>

</sect1>

<sect1 id="security-external">
<title>External Applications</title>

<para>
Mutt in many places has to rely on external applications or for
convenience supports mechanisms involving external applications.
</para>

<para>
One of these is the <literal>mailcap</literal> mechanism as defined by
RfC1524. Details about a secure use of the mailcap mechanisms is given
in <xref linkend="secure-mailcap"/>.
</para>

<para>
Besides the mailcap mechanism, Mutt uses a number of other external
utilities for operation, for example to provide crypto support, in
backtick expansion in configuration files or format string filters.  The
same security considerations apply for these as for tools involved via
mailcap.
</para>

</sect1>

</chapter>


<chapter id="tuning">
<title>Performance Tuning</title>

<sect1 id="tuning-mailboxes">
<title>Reading and Writing Mailboxes</title>

<para>
Mutt's performance when reading mailboxes can be improved in two ways:
</para>

<orderedlist>

<listitem>
<para>
For remote folders (IMAP and POP) as well as folders using one-file-per
message storage (Maildir and MH), Mutt's performance can be greatly
improved using <link linkend="header-caching">header caching</link>.
using a single database per folder.
</para>
</listitem>

<listitem>
<para>
Mutt provides the <link linkend="read-inc">$read_inc</link> and <link
linkend="write-inc">$write_inc</link> variables to specify at which rate
to update progress counters. If these values are too low, Mutt may spend
more time on updating the progress counter than it spends on actually
reading/writing folders.
</para>

<para>
For example, when opening a maildir folder with a few thousand messages,
the default value for <link linkend="read-inc">$read_inc</link> may be
too low. It can be tuned on on a folder-basis using <link
linkend="folder-hook"><command>folder-hook</command>s</link>:
</para>

<screen>
<emphasis role="comment"># use very high $read_inc to speed up reading hcache'd maildirs</emphasis>
folder-hook . 'set read_inc=1000'
<emphasis role="comment"># use lower value for reading slower remote IMAP folders</emphasis>
folder-hook ^imap 'set read_inc=100'
<emphasis role="comment"># use even lower value for reading even slower remote POP folders</emphasis>
folder-hook ^pop 'set read_inc=1'</screen>

</listitem>
</orderedlist>

<para>
These settings work on a per-message basis. However, as messages may
greatly differ in size and certain operations are much faster than
others, even per-folder settings of the increment variables may not be
desirable as they produce either too few or too much progress updates.
Thus, Mutt allows to limit the number of progress updates per second
it'll actually send to the terminal using the <link
linkend="time-inc">$time_inc</link> variable.
</para>

</sect1>

<sect1 id="tuning-messages">
<title>Reading Messages from Remote Folders</title>

<para>
Reading messages from remote folders such as IMAP an POP can be slow
especially for large mailboxes since Mutt only caches a very limited
number of recently viewed messages (usually 10) per session (so that it
will be gone for the next session.)
</para>

<para>
To improve performance and permanently cache whole messages, please
refer to Mutt's so-called <link linkend="body-caching">body
caching</link> for details.
</para>

</sect1>

<sect1 id="tuning-search">
<title>Searching and Limiting</title>

<para>
When searching mailboxes either via a search or a limit action, for some
patterns Mutt distinguishes between regular expression and string
searches. For regular expressions, patterns are prefixed with
<quote>~</quote> and with <quote>=</quote> for string searches.
</para>

<para>
Even though a regular expression search is fast, it's several times
slower than a pure string search which is noticeable especially on large
folders. As a consequence, a string search should be used instead of a
regular expression search if the user already knows enough about the
search pattern.
</para>

<para>
For example, when limiting a large folder to all messages sent to or by
an author, it's much faster to search for the initial part of an e-mail
address via <literal>=Luser@</literal> instead of
<literal>~Luser@</literal>. This is especially true for searching
message bodies since a larger amount of input has to be searched.
</para>

<para>
As for regular expressions, a lower case string search pattern makes
Mutt perform a case-insensitive search except for IMAP (because for IMAP
Mutt performs server-side searches which don't support
case-insensitivity).
</para>

</sect1>

</chapter>

<chapter id="reference">
<title>Reference</title>

<sect1 id="commandline">
<title>Command-Line Options</title>

<para>
Running <literal>mutt</literal> with no arguments will make Mutt attempt
to read your spool mailbox.  However, it is possible to read other
mailboxes and to send messages from the command line as well.
</para>

<table id="tab-commandline-options">
<title>Command line options</title>
<tgroup cols="2">
<thead>
<row><entry>Option</entry><entry>Description</entry></row>
</thead>
<tbody>
<row><entry>-A</entry><entry>expand an alias</entry></row>
<row><entry>-a</entry><entry>attach a file to a message</entry></row>
<row><entry>-b</entry><entry>specify a blind carbon-copy (BCC) address</entry></row>
<row><entry>-c</entry><entry>specify a carbon-copy (Cc) address</entry></row>
<row><entry>-D</entry><entry>print the value of all Mutt variables to stdout</entry></row>
<row><entry>-e</entry><entry>specify a config command to be run after initialization files are read</entry></row>
<row><entry>-f</entry><entry>specify a mailbox to load</entry></row>
<row><entry>-F</entry><entry>specify an alternate file to read initialization commands</entry></row>
<row><entry>-h</entry><entry>print help on command line options</entry></row>
<row><entry>-H</entry><entry>specify a draft file from which to read a header and body</entry></row>
<row><entry>-i</entry><entry>specify a file to include in a message composition</entry></row>
<row><entry>-m</entry><entry>specify a default mailbox type</entry></row>
<row><entry>-n</entry><entry>do not read the system Muttrc</entry></row>
<row><entry>-p</entry><entry>recall a postponed message</entry></row>
<row><entry>-Q</entry><entry>query a configuration variable</entry></row>
<row><entry>-R</entry><entry>open mailbox in read-only mode</entry></row>
<row><entry>-s</entry><entry>specify a subject (enclose in quotes if it contains spaces)</entry></row>
<row><entry>-v</entry><entry>show version number and compile-time definitions</entry></row>
<row><entry>-x</entry><entry>simulate the mailx(1) compose mode</entry></row>
<row><entry>-y</entry><entry>show a menu containing the files specified by the <command>mailboxes</command> command</entry></row>
<row><entry>-z</entry><entry>exit immediately if there are no messages in the mailbox</entry></row>
<row><entry>-Z</entry><entry>open the first folder with new message, exit immediately if none</entry></row>
</tbody>
</tgroup>
</table>

<para>
To read messages in a mailbox
</para>

<cmdsynopsis>
<command>mutt</command>
<arg choice="opt"><option>-nz</option></arg>
<arg choice="opt"><option>-F</option>
<replaceable>muttrc</replaceable>
</arg>
<arg choice="opt"><option>-m</option>
<replaceable>type</replaceable>
</arg>
<arg choice="opt"><option>-f</option>
<replaceable>mailbox</replaceable>
</arg>
</cmdsynopsis>

<para>
To compose a new message
</para>

<cmdsynopsis>
<command>mutt</command>
<arg choice="opt"><option>-n</option></arg>
<arg choice="opt"><option>-F</option>
<replaceable>muttrc</replaceable>
</arg>
<arg choice="opt"><option>-c</option>
<replaceable>address</replaceable>
</arg>
<arg choice="opt"><option>-i</option>
<replaceable>filename</replaceable>
</arg>
<arg choice="opt"><option>-s</option>
<replaceable>subject</replaceable>
</arg>
<arg choice="opt">
<option>-a</option>
<replaceable>file</replaceable>
<arg choice="opt" rep="repeat"/>
--
</arg>
<group choice="plain" rep="repeat">
<arg choice="plain">
<replaceable>address</replaceable>
</arg>
<arg choice="plain">
<replaceable>mailto_url</replaceable>
</arg>
</group>
</cmdsynopsis>

<para>
Mutt also supports a <quote>batch</quote> mode to send prepared
messages.  Simply redirect input from the file you wish to send.  For
example,
</para>

<screen>
mutt -s "data set for run #2" professor@bigschool.edu &lt; ~/run2.dat</screen>

<para>
will send a message to
<literal>&lt;professor@bigschool.edu&gt;</literal> with a subject of
<quote>data set for run #2</quote>.  In the body of the message will be
the contents of the file <quote>~/run2.dat</quote>.
</para>

<para>
All files passed with <literal>-a</literal> <emphasis>file</emphasis>
will be attached as a MIME part to the message. To attach a single or
several files, use <quote>--</quote> to separate files and recipient
addresses:
</para>

<screen>
mutt -a image.png -- some@one.org</screen>

<para>
or
</para>

<screen>
mutt -a *.png -- some@one.org</screen>

<note>
<para>
The <literal>-a</literal> option must be last in the option list.
</para>
</note>

<para>
In addition to accepting a list of email addresses, Mutt also accepts a URL with
the <literal>mailto:</literal> schema as specified in RFC2368.  This is useful
when configuring a web browser to launch Mutt when clicking on mailto links.
</para>

<screen>
mutt mailto:some@one.org?subject=test&amp;cc=other@one.org</screen>

</sect1>

<sect1 id="commands">
<title>Configuration Commands</title>

<para>
The following are the commands understood by Mutt:
</para>

<itemizedlist>

<listitem>
<cmdsynopsis>
<command><link linkend="account-hook">account-hook</link></command>
<arg choice="plain">
<replaceable>regexp</replaceable>
<replaceable>command</replaceable>
</arg>
</cmdsynopsis>
</listitem>

<listitem>
<cmdsynopsis>
<command><link linkend="alias">alias</link></command>
<arg choice="opt" rep="repeat">
<option>-group</option>
<replaceable class="parameter">name</replaceable>
</arg>
<arg choice="plain">
<replaceable class="parameter">key</replaceable>
</arg>
<arg choice="plain">
<replaceable class="parameter">address</replaceable>
</arg>
<arg choice="opt" rep="repeat">
<replaceable class="parameter">address</replaceable>
</arg>

<command><link linkend="alias">unalias</link></command>
<arg choice="opt" rep="repeat">
<option>-group</option>
<replaceable>name</replaceable>
</arg>
<group choice="req">
<arg choice="plain">
<replaceable class="parameter">*</replaceable>
</arg>
<arg choice="plain" rep="repeat">
<replaceable class="parameter">key</replaceable>
</arg>
</group>
</cmdsynopsis>
</listitem>

<listitem>
<cmdsynopsis>
<command><link linkend="alternates">alternates</link></command>
<arg choice="opt" rep="repeat">
<option>-group</option>
<replaceable>name</replaceable>
</arg>
<arg choice="plain">
<replaceable>regexp</replaceable>
</arg>
<arg choice="opt" rep="repeat">
<replaceable>regexp</replaceable>
</arg>

<command><link linkend="alternates">unalternates</link></command>
<arg choice="opt" rep="repeat">
<option>-group</option>
<replaceable>name</replaceable>
</arg>
<group choice="req">
<arg choice="plain">
<replaceable>*</replaceable>
</arg>
<arg choice="plain" rep="repeat">
<replaceable>regexp</replaceable>
</arg>
</group>
</cmdsynopsis>
</listitem>

<listitem>
<cmdsynopsis>
<command><link linkend="alternative-order">alternative_order</link></command>
<arg choice="plain">
<replaceable>mimetype</replaceable>
</arg>
<arg choice="opt" rep="repeat">
<replaceable>mimetype</replaceable>
</arg>

<command><link linkend="alternative-order">unalternative_order</link></command>
<group choice="req">
<arg choice="plain">
<replaceable>*</replaceable>
</arg>
<arg choice="plain" rep="repeat">
<replaceable>mimetype</replaceable>
</arg>
</group>
</cmdsynopsis>
</listitem>

<listitem>
<cmdsynopsis>
<command><link linkend="attachments">attachments</link></command>
<arg choice="plain">
<replaceable>{ + | - }disposition</replaceable>
</arg>
<arg choice="plain">
<replaceable>mime-type</replaceable>
</arg>

<command><link linkend="attachments">unattachments</link></command>
<arg choice="plain">
<replaceable>{ + | - }disposition</replaceable>
</arg>
<arg choice="plain">
<replaceable>mime-type</replaceable>
</arg>
</cmdsynopsis>
</listitem>

<listitem>
<cmdsynopsis>
<command><link linkend="auto-view">auto_view</link></command>
<arg choice="plain">
<replaceable>mimetype</replaceable>
</arg>
<arg choice="opt" rep="repeat">
<replaceable>mimetype</replaceable>
</arg>

<command><link linkend="auto-view">unauto_view</link></command>
<group choice="req">
<arg choice="plain">
<replaceable>*</replaceable>
</arg>
<arg choice="plain" rep="repeat">
<replaceable>mimetype</replaceable>
</arg>
</group>
</cmdsynopsis>
</listitem>

<listitem>
<cmdsynopsis>
<command><link linkend="bind">bind</link></command>
<arg choice="plain">
<replaceable class="parameter">map</replaceable>
</arg>
<arg choice="plain">
<replaceable class="parameter">key</replaceable>
</arg>
<arg choice="plain">
<replaceable class="parameter">function</replaceable>
</arg>
</cmdsynopsis>
</listitem>

<listitem>
<cmdsynopsis>
<command><link linkend="charset-hook">charset-hook</link></command>
<arg choice="plain">
<replaceable class="parameter">alias</replaceable>
</arg>
<arg choice="plain">
<replaceable class="parameter">charset</replaceable>
</arg>
</cmdsynopsis>
</listitem>

<listitem>
<cmdsynopsis>
<command><link linkend="iconv-hook">iconv-hook</link></command>
<arg choice="plain">
<replaceable class="parameter">charset</replaceable>
</arg>
<arg choice="plain">
<replaceable class="parameter">local-charset</replaceable>
</arg>
</cmdsynopsis>
</listitem>

<listitem>
<cmdsynopsis>
<command><link linkend="color">color</link></command>
<arg choice="plain">
<replaceable class="parameter">object</replaceable>
</arg>
<arg choice="plain">
<replaceable class="parameter">foreground</replaceable>
</arg>
<arg choice="plain">
<replaceable class="parameter">background</replaceable>
</arg>

<command><link linkend="color">color</link></command>
<group choice="req">
<arg choice="plain">
<option>header</option>
</arg>
<arg choice="plain">
<option>body</option>
</arg>
</group>
<arg choice="plain">
<replaceable class="parameter">foreground</replaceable>
</arg>
<arg choice="plain">
<replaceable class="parameter">background</replaceable>
</arg>
<arg choice="plain">
<replaceable class="parameter">regexp</replaceable>
</arg>

<command><link linkend="color">color</link></command>
<arg choice="plain">
<option>index</option>
</arg>
<arg choice="plain">
<replaceable class="parameter">foreground</replaceable>
</arg>
<arg choice="plain">
<replaceable class="parameter">background</replaceable>
</arg>
<arg choice="plain">
<replaceable class="parameter">pattern</replaceable>
</arg>

<command><link linkend="color">uncolor</link></command>
<group choice="req">
<arg choice="plain">
<option>index</option>
</arg>
<arg choice="plain">
<option>header</option>
</arg>
<arg choice="plain">
<option>body</option>
</arg>
</group>
<group choice="req">
<arg choice="plain">
<replaceable>*</replaceable>
</arg>
<arg choice="plain" rep="repeat">
<replaceable>pattern</replaceable>
</arg>
</group>
</cmdsynopsis>
</listitem>

<listitem>
<cmdsynopsis>
<command><link linkend="crypt-hook">crypt-hook</link></command>
<arg choice="plain">
<replaceable class="parameter">regexp</replaceable>
</arg>
<arg choice="plain">
<replaceable class="parameter">keyid</replaceable>
</arg>
</cmdsynopsis>
</listitem>

<listitem>
<cmdsynopsis>
<command><link linkend="exec">exec</link></command>
<arg choice="plain">
<replaceable class="parameter">function</replaceable>
</arg>
<arg choice="opt" rep="repeat">
<replaceable class="parameter">function</replaceable>
</arg>
</cmdsynopsis>
</listitem>

<listitem>
<cmdsynopsis>
<command><link linkend="fcc-hook">fcc-hook</link></command>
<arg choice="plain">
<replaceable class="parameter">[!]pattern</replaceable>
</arg>
<arg choice="plain">
<replaceable class="parameter">mailbox</replaceable>
</arg>
</cmdsynopsis>
</listitem>

<listitem>
<cmdsynopsis>
<command><link linkend="fcc-save-hook">fcc-save-hook</link></command>
<arg choice="plain">
<replaceable class="parameter">[!]pattern</replaceable>
</arg>
<arg choice="plain">
<replaceable class="parameter">mailbox</replaceable>
</arg>
</cmdsynopsis>
</listitem>

<listitem>
<cmdsynopsis>
<command><link linkend="folder-hook">folder-hook</link></command>
<arg choice="plain">
<replaceable class="parameter">[!]regexp</replaceable>
</arg>
<arg choice="plain">
<replaceable class="parameter">command</replaceable>
</arg>
</cmdsynopsis>
</listitem>

<listitem>
<cmdsynopsis>
<command><link linkend="addrgroup">group</link></command>
<arg choice="opt" rep="repeat">
<option>-group</option>
<replaceable class="parameter">name</replaceable>
</arg>
<group choice="req">
<arg choice="plain" rep="repeat">
<option>-rx</option>
<replaceable class="parameter">expr</replaceable>
</arg>
<arg choice="plain" rep="repeat">
<option>-addr</option>
<replaceable class="parameter">expr</replaceable>
</arg>
</group>

<command><link linkend="addrgroup">ungroup</link></command>
<arg choice="opt" rep="repeat">
<option>-group</option>
<replaceable class="parameter">name</replaceable>
</arg>
<group choice="req">
<arg choice="plain">
<replaceable class="parameter">*</replaceable>
</arg>
<arg choice="plain" rep="repeat">
<option>-rx</option>
<replaceable class="parameter">expr</replaceable>
</arg>
<arg choice="plain" rep="repeat">
<option>-addr</option>
<replaceable class="parameter">expr</replaceable>
</arg>
</group>
</cmdsynopsis>
</listitem>

<listitem>
<cmdsynopsis>
<command><link linkend="hdr-order">hdr_order</link></command>
<arg choice="plain">
<replaceable class="parameter">header</replaceable>
</arg>
<arg choice="opt" rep="repeat">
<replaceable class="parameter">header</replaceable>
</arg>

<command><link linkend="hdr-order">unhdr_order</link></command>
<group choice="req">
<arg choice="plain">
<replaceable>*</replaceable>
</arg>
<arg choice="plain" rep="repeat">
<replaceable>header</replaceable>
</arg>
</group>
</cmdsynopsis>
</listitem>

<listitem>
<cmdsynopsis>
<command>ifdef</command>
<arg choice="plain">
<replaceable class="parameter">item</replaceable>
</arg>
<arg choice="plain">
<replaceable class="parameter">"config-command [args]"</replaceable>
</arg>
</cmdsynopsis>
</listitem>

<listitem>
<cmdsynopsis>
<command><link linkend="ignore">ignore</link></command>
<arg choice="plain">
<replaceable class="parameter">pattern</replaceable>
</arg>
<arg choice="opt" rep="repeat">
<replaceable class="parameter">pattern</replaceable>
</arg>

<command><link linkend="ignore">unignore</link></command>
<group choice="req">
<arg choice="plain">
<replaceable>*</replaceable>
</arg>
<arg choice="plain" rep="repeat">
<replaceable>pattern</replaceable>
</arg>
</group>
</cmdsynopsis>
</listitem>

<listitem>
<cmdsynopsis>
<command><link linkend="lists">lists</link></command>
<arg>
<option>-group</option>
<replaceable class="parameter">name</replaceable>
</arg>
<arg choice="plain">
<replaceable class="parameter">regexp</replaceable>
</arg>
<arg choice="opt" rep="repeat">
<replaceable class="parameter">regexp</replaceable>
</arg>

<command><link linkend="lists">unlists</link></command>
<arg choice="opt" rep="repeat">
<option>-group</option>
<replaceable>name</replaceable>
</arg>
<group choice="req">
<arg choice="plain">
<replaceable>*</replaceable>
</arg>
<arg choice="plain" rep="repeat">
<replaceable>regexp</replaceable>
</arg>
</group>
</cmdsynopsis>
</listitem>

<listitem>
<cmdsynopsis>
<command><link linkend="macro">macro</link></command>
<arg choice="plain">
<replaceable class="parameter">menu</replaceable>
</arg>
<arg choice="plain">
<replaceable class="parameter">key</replaceable>
</arg>
<arg choice="plain">
<replaceable class="parameter">sequence</replaceable>
</arg>
<arg choice="opt">
<replaceable class="parameter">description</replaceable>
</arg>
</cmdsynopsis>
</listitem>

<listitem>
<cmdsynopsis>
<command><link linkend="mailboxes">mailboxes</link></command>
<arg choice="plain">
<replaceable class="parameter">mailbox</replaceable>
</arg>
<arg choice="opt" rep="repeat">
<replaceable class="parameter">mailbox</replaceable>
</arg>

<command><link linkend="mailboxes">unmailboxes</link></command>
<group choice="req">
<arg choice="plain">
<replaceable class="parameter">*</replaceable>
</arg>
<arg choice="plain" rep="repeat">
<replaceable class="parameter">mailbox</replaceable>
</arg>
</group>
</cmdsynopsis>
</listitem>

<listitem>
<cmdsynopsis>
<command><link linkend="mbox-hook">mbox-hook</link></command>
<arg choice="plain">
<replaceable class="parameter">[!]regexp</replaceable>
</arg>
<arg choice="plain">
<replaceable class="parameter">mailbox</replaceable>
</arg>
</cmdsynopsis>
</listitem>

<listitem>
<cmdsynopsis>
<command><link linkend="message-hook">message-hook</link></command>
<arg choice="plain">
<replaceable class="parameter">[!]pattern</replaceable>
</arg>
<arg choice="plain">
<replaceable class="parameter">command</replaceable>
</arg>
</cmdsynopsis>
</listitem>

<listitem>
<cmdsynopsis>
<command><link linkend="mime-lookup">mime-lookup</link></command>
<arg choice="plain">
<replaceable>mimetype</replaceable>
</arg>
<arg choice="opt" rep="repeat">
<replaceable>mimetype</replaceable>
</arg>

<command><link linkend="mime-lookup">unmime-lookup</link></command>
<group choice="req">
<arg choice="plain">
<replaceable>*</replaceable>
</arg>
<arg choice="plain" rep="repeat">
<replaceable>mimetype</replaceable>
</arg>
</group>
</cmdsynopsis>
</listitem>

<listitem>
<cmdsynopsis>
<command><link linkend="mono">mono</link></command>
<arg choice="plain">
<replaceable class="parameter">object</replaceable>
</arg>
<arg choice="plain">
<replaceable class="parameter">attribute</replaceable>
</arg>

<command><link linkend="mono">mono</link></command>
<group choice="req">
<arg choice="plain">
<option>header</option>
</arg>
<arg choice="plain">
<option>body</option>
</arg>
</group>
<arg choice="plain">
<replaceable class="parameter">attribute</replaceable>
</arg>
<arg choice="plain">
<replaceable class="parameter">regexp</replaceable>
</arg>

<command><link linkend="mono">mono</link></command>
<arg choice="plain">
<option>index</option>
</arg>
<arg choice="plain">
<replaceable class="parameter">attribute</replaceable>
</arg>
<arg choice="plain">
<replaceable class="parameter">pattern</replaceable>
</arg>

<command><link linkend="mono">unmono</link></command>
<group choice="req">
<arg choice="plain">
<option>index</option>
</arg>
<arg choice="plain">
<option>header</option>
</arg>
<arg choice="plain">
<option>body</option>
</arg>
</group>
<group choice="req">
<arg choice="plain">
<replaceable class="parameter">*</replaceable>
</arg>
<arg choice="plain" rep="repeat">
<replaceable class="parameter">pattern</replaceable>
</arg>
</group>
</cmdsynopsis>
</listitem>

<listitem>
<cmdsynopsis>
<command><link linkend="my-hdr">my_hdr</link></command>
<arg choice="plain">
<replaceable class="parameter">string</replaceable>
</arg>

<command><link linkend="my-hdr">unmy_hdr</link></command>
<group choice="req">
<arg choice="plain">
<replaceable class="parameter">*</replaceable>
</arg>
<arg choice="plain" rep="repeat">
<replaceable class="parameter">field</replaceable>
</arg>
</group>
</cmdsynopsis>
</listitem>

<listitem>
<cmdsynopsis>
<command><link linkend="push">push</link></command>
<arg choice="plain">
<replaceable class="parameter">string</replaceable>
</arg>
</cmdsynopsis>
</listitem>

<listitem>
<cmdsynopsis>
<command><link linkend="save-hook">save-hook</link></command>
<arg choice="plain">
<replaceable class="parameter">[!]pattern</replaceable>
</arg>
<arg choice="plain">
<replaceable class="parameter">mailbox</replaceable>
</arg>
</cmdsynopsis>
</listitem>

<listitem>
<cmdsynopsis>
<command><link linkend="score">score</link></command>
<arg choice="plain">
<replaceable class="parameter">pattern</replaceable>
</arg>
<arg choice="plain">
<replaceable class="parameter">value</replaceable>
</arg>

<command><link linkend="score">unscore</link></command>
<group choice="req">
<arg choice="plain">
<replaceable class="parameter">*</replaceable>
</arg>
<arg choice="plain" rep="repeat">
<replaceable class="parameter">pattern</replaceable>
</arg>
</group>
</cmdsynopsis>
</listitem>

<listitem>
<cmdsynopsis>
<command><link linkend="reply-hook">reply-hook</link></command>
<arg choice="plain">
<replaceable class="parameter">[!]pattern</replaceable>
</arg>
<arg choice="plain">
<replaceable class="parameter">command</replaceable>
</arg>
</cmdsynopsis>
</listitem>

<listitem>
<cmdsynopsis>
<command><link linkend="send-hook">send-hook</link></command>
<arg choice="plain">
<replaceable class="parameter">[!]pattern</replaceable>
</arg>
<arg choice="plain">
<replaceable class="parameter">command</replaceable>
</arg>
</cmdsynopsis>
</listitem>

<listitem>
<cmdsynopsis>
<command><link linkend="send2-hook">send2-hook</link></command>
<arg choice="plain">
<replaceable class="parameter">[!]pattern</replaceable>
</arg>
<arg choice="plain">
<replaceable class="parameter">command</replaceable>
</arg>
</cmdsynopsis>
</listitem>

<listitem>
<cmdsynopsis>
<command><link linkend="set">set</link></command>
<group choice="req">
<arg choice="plain">
<group choice="opt">
<arg choice="plain"><option>no</option></arg>
<arg choice="plain"><option>inv</option></arg>
</group>
<replaceable class="parameter">variable</replaceable>
</arg>
<arg choice="plain">
<replaceable class="parameter">variable=value</replaceable>
</arg>
</group>
<arg choice="opt" rep="repeat"></arg>

<command><link linkend="set">toggle</link></command>
<arg choice="plain">
<replaceable class="parameter">variable</replaceable>
</arg>
<arg choice="opt" rep="repeat">
<replaceable class="parameter">variable</replaceable>
</arg>

<command><link linkend="set">unset</link></command>
<arg choice="plain">
<replaceable class="parameter">variable</replaceable>
</arg>
<arg choice="opt" rep="repeat">
<replaceable class="parameter">variable</replaceable>
</arg>

<command><link linkend="set">reset</link></command>
<arg choice="plain">
<replaceable class="parameter">variable</replaceable>
</arg>
<arg choice="opt" rep="repeat">
<replaceable class="parameter">variable</replaceable>
</arg>
</cmdsynopsis>
</listitem>

<listitem>
<cmdsynopsis>
<command>sidebar_whitelist</command>
<arg choice="plain">
<replaceable class="parameter">item</replaceable>
</arg>
<arg choice="plain">
<replaceable class="parameter">command</replaceable>
</arg>
</cmdsynopsis>
</listitem>
<listitem>
<cmdsynopsis>
<command><link linkend="source">source</link></command>
<arg choice="plain">
<replaceable class="parameter">filename</replaceable>
</arg>
</cmdsynopsis>
</listitem>

<listitem>
<cmdsynopsis>
<command><link linkend="spam">spam</link></command>
<arg choice="plain">
<replaceable class="parameter">pattern</replaceable>
</arg>
<arg choice="plain">
<replaceable class="parameter">format</replaceable>
</arg>

<command><link linkend="spam">nospam</link></command>
<group choice="req">
<arg choice="plain">
<replaceable class="parameter">*</replaceable>
</arg>
<arg choice="plain">
<replaceable class="parameter">pattern</replaceable>
</arg>
</group>
</cmdsynopsis>
</listitem>

<listitem>
<cmdsynopsis>
<command><link linkend="subscribe">subscribe</link></command>
<arg choice="opt" rep="repeat">
<option>-group</option>
<replaceable class="parameter">name</replaceable>
</arg>
<arg choice="plain">
<replaceable class="parameter">regexp</replaceable>
</arg>
<arg choice="opt" rep="repeat">
<replaceable class="parameter">regexp</replaceable>
</arg>

<command><link linkend="subscribe">unsubscribe</link></command>
<arg choice="opt" rep="repeat">
<option>-group</option>
<replaceable>name</replaceable>
</arg>
<group choice="req">
<arg choice="plain">
<replaceable class="parameter">*</replaceable>
</arg>
<arg choice="plain" rep="repeat">
<replaceable class="parameter">regexp</replaceable>
</arg>
</group>
</cmdsynopsis>
</listitem>

<listitem>
<cmdsynopsis>
<command><link linkend="unhook">unhook</link></command>
<group choice="req">
<arg choice="plain">
<replaceable class="parameter">*</replaceable>
</arg>
<arg choice="plain">
<replaceable class="parameter">hook-type</replaceable>
</arg>
</group>
</cmdsynopsis>
</listitem>

</itemizedlist>

</sect1>

<sect1 id="variables">
<title>Configuration Variables</title><|MERGE_RESOLUTION|>--- conflicted
+++ resolved
@@ -8672,7 +8672,6 @@
 
 </sect1>
 
-<<<<<<< HEAD
 <sect1 id="quasi-delete">
 	<title>Quasi-Delete Patch</title>
 	<subtitle>Mark emails that should be hidden, but not deleted</subtitle>
@@ -8689,33 +8688,11 @@
 		<itemizedlist>
 			<title>Dependencies:</title>
 			<listitem><para>mutt-1.5.24</para></listitem>
-=======
-<sect1 id="trash-folder">
-	<title>Trash Folder Patch</title>
-	<subtitle>Automatically move "deleted" emails to a trash bin</subtitle>
-
-	<sect2 id="trash-folder-patch">
-		<title>Patch</title>
-
-		<para>
-			To check if Mutt supports <quote>Trash Folder</quote>, look for
-			<quote>patch-trash</quote> in the mutt version.
-			See: <xref linkend="mutt-patches"/>.
-		</para>
-
-		If IMAP is enabled, this patch will use it
-
-		<itemizedlist>
-			<title>Dependencies:</title>
-			<listitem><para>mutt-1.5.24</para></listitem>
-			<listitem><para>IMAP support</para></listitem>
->>>>>>> b139a9fd
 		</itemizedlist>
 
 		<para>This patch is part of the <ulink url="https://github.com/neomutt/neomutt/wiki">NeoMutt Project</ulink>.</para>
 	</sect2>
 
-<<<<<<< HEAD
 	<sect2 id="quasi-delete-intro">
 		<title>Introduction</title>
 
@@ -8866,76 +8843,25 @@
 		<title>Colors</title>
 		<table id="table-progress-colors">
 			<title>Progress Colors</title>
-=======
-	<sect2 id="trash-folder-intro">
-		<title>Introduction</title>
-
-		<para>
-		In Mutt, when you <quote>delete</quote> an email it is first marked
-		deleted.  The email isn't really gone until
-		<link linkend="index-map">&lt;sync-mailbox&gt;</link> is called.
-		This happens when the user leaves the folder, or the function is called
-		manually.
-		</para>
-
-		<para>
-		After <literal>&lt;sync-mailbox&gt;</literal> has been called the email is gone forever.
-		</para>
-
-		<para>
-		The <link linkend="trash">$trash</link> variable defines a folder in
-		which to keep old emails.  As before, first you mark emails for
-		deletion.  When &lt;sync-mailbox&gt; is called the emails are moved to
-		the trash folder.
-		</para>
-
-		<para>
-		The <literal>$trash</literal> path can be either a full directory,
-		or be relative to the <link linkend="folder">$folder</link>
-		variable, like the <literal>mailboxes</literal> command.
-		</para>
-
-		<note>
-		Emails deleted from the trash folder are gone forever.
-		</note>
-	</sect2>
-
-	<sect2 id="trash-folder-variables">
-		<title>Variables</title>
-		<table id="table-trash-variables">
-			<title>Trash Variables</title>
->>>>>>> b139a9fd
 			<tgroup cols="3">
 				<thead>
 					<row>
 						<entry>Name</entry>
-<<<<<<< HEAD
 						<entry>Default Color</entry>
 						<entry>Description</entry>
-=======
-						<entry>Type</entry>
-						<entry>Default</entry>
->>>>>>> b139a9fd
 					</row>
 				</thead>
 				<tbody>
 					<row>
-<<<<<<< HEAD
 						<entry><literal>progress</literal></entry>
 						<entry>default</entry>
 						<entry>Visual progress bar</entry>
-=======
-						<entry>trash</entry>
-						<entry>string</entry>
-						<entry>(none)</entry>
->>>>>>> b139a9fd
 					</row>
 				</tbody>
 			</tgroup>
 		</table>
 	</sect2>
 
-<<<<<<< HEAD
 <!--
 	<sect2 id="progress-sort">
 		<title>Sort</title>
@@ -9081,33 +9007,14 @@
 					<row>
 						<entry>Name</entry>
 						<entry>Default Color</entry>
-=======
-	<sect2 id="trash-folder-functions">
-		<title>Functions</title>
-		<table id="table-trash-functions">
-			<title>Trash Functions</title>
-			<tgroup cols="4">
-				<thead>
-					<row>
-						<entry>Menus</entry>
-						<entry>Default Key</entry>
-						<entry>Function</entry>
->>>>>>> b139a9fd
 						<entry>Description</entry>
 					</row>
 				</thead>
 				<tbody>
 					<row>
-<<<<<<< HEAD
 						<entry>status</entry>
 						<entry><literal>reverse</literal></entry>
 						<entry>Status bar</entry>
-=======
-						<entry>index,pager</entry>
-						<entry>(none)</entry>
-						<entry><literal>&lt;purge-message&gt;</literal></entry>
-						<entry>really delete the current entry, bypassing the trash folder</entry>
->>>>>>> b139a9fd
 					</row>
 				</tbody>
 			</tgroup>
@@ -9115,27 +9022,12 @@
 	</sect2>
 
 <!--
-<<<<<<< HEAD
 	<sect2 id="status-color-sort">
-=======
-	<sect2 id="trash-folder-commands">
-		<title>Commands</title>
-		<para>None</para>
-	</sect2>
-
-	<sect2 id="trash-folder-colors">
-		<title>Colors</title>
-		<para>None</para>
-	</sect2>
-
-	<sect2 id="trash-folder-sort">
->>>>>>> b139a9fd
 		<title>Sort</title>
 		<para>None</para>
 	</sect2>
 -->
 
-<<<<<<< HEAD
 	<sect2 id="status-color-muttrc">
 		<title>Muttrc</title>
 <screen>
@@ -9186,40 +9078,16 @@
 color status brightwhite default 'Mutt: ([^ ]+)' 1
  
 <emphasis role="comment"># Search for 'Mutt: ' but only highlight what comes after it
-=======
-	<sect2 id="trash-folder-muttrc">
-		<title>Muttrc</title>
-<screen>
-<emphasis role="comment"># Example Mutt config file for the 'trash' feature.
- 
-# This feature defines a new 'trash' folder.
-# When mail is deleted it will be moved to this folder.
- 
-# Folder in which to put deleted emails</emphasis>
-set trash='+Trash'
-set trash='/home/flatcap/Mail/Trash'
- 
-<emphasis role="comment"># The default delete key 'd' will move an email to the 'trash' folder
-# Bind 'D' to REALLY delete an email</emphasis>
-bind index D purge-message
- 
-<emphasis role="comment"># Note: Deleting emails from the 'trash' folder will REALLY delete them.
->>>>>>> b139a9fd
  
 # vim: syntax=muttrc</emphasis>
 </screen>
 	</sect2>
 
-<<<<<<< HEAD
 	<sect2 id="status-color-see-also">
-=======
-	<sect2 id="trash-folder-see-also">
->>>>>>> b139a9fd
 		<title>See Also</title>
 
 		<itemizedlist>
 			<listitem><para><ulink url="https://github.com/neomutt/neomutt/wiki">NeoMutt Project</ulink></para></listitem>
-<<<<<<< HEAD
 			<listitem><para><link linkend="compile-time-features">Compile-Time Features</link></para></listitem>
 			<listitem><para><link linkend="regexp">Regular Expressions</link></para></listitem>
 			<listitem><para><link linkend="patterns">Patterns</link></para></listitem>
@@ -9229,18 +9097,10 @@
 	</sect2>
 
 	<sect2 id="status-color-known-bugs">
-=======
-			<listitem><para><link linkend="folder-hook">folder-hook</link></para></listitem>
-		</itemizedlist>
-	</sect2>
-
-	<sect2 id="trash-folder-known-bugs">
->>>>>>> b139a9fd
 		<title>Known Bugs</title>
 		<para>None</para>
 	</sect2>
 
-<<<<<<< HEAD
 	<sect2 id="status-color-credits">
 		<title>Credits</title>
 		<itemizedlist>
@@ -11056,14 +10916,175 @@
 		<title>Credits</title>
 		<itemizedlist>
 		<listitem><para>Vsevolod Volkov <email>vvv@mutt.org.ua</email></para></listitem>
-=======
+		<listitem><para>Richard Russon <email>rich@flatcap.org</email></para></listitem>
+		</itemizedlist>
+	</sect2>
+</sect1>
+
+<sect1 id="trash-folder">
+	<title>Trash Folder Patch</title>
+	<subtitle>Automatically move "deleted" emails to a trash bin</subtitle>
+
+	<sect2 id="trash-folder-patch">
+		<title>Patch</title>
+
+		<para>
+			To check if Mutt supports <quote>Trash Folder</quote>, look for
+			<quote>patch-trash</quote> in the mutt version.
+			See: <xref linkend="mutt-patches"/>.
+		</para>
+
+		If IMAP is enabled, this patch will use it
+
+		<itemizedlist>
+			<title>Dependencies:</title>
+			<listitem><para>mutt-1.5.24</para></listitem>
+			<listitem><para>IMAP support</para></listitem>
+		</itemizedlist>
+
+		<para>This patch is part of the <ulink url="https://github.com/neomutt/neomutt/wiki">NeoMutt Project</ulink>.</para>
+	</sect2>
+
+	<sect2 id="trash-folder-intro">
+		<title>Introduction</title>
+
+		<para>
+		In Mutt, when you <quote>delete</quote> an email it is first marked
+		deleted.  The email isn't really gone until
+		<link linkend="index-map">&lt;sync-mailbox&gt;</link> is called.
+		This happens when the user leaves the folder, or the function is called
+		manually.
+		</para>
+
+		<para>
+		After <literal>&lt;sync-mailbox&gt;</literal> has been called the email is gone forever.
+		</para>
+
+		<para>
+		The <link linkend="trash">$trash</link> variable defines a folder in
+		which to keep old emails.  As before, first you mark emails for
+		deletion.  When &lt;sync-mailbox&gt; is called the emails are moved to
+		the trash folder.
+		</para>
+
+		<para>
+		The <literal>$trash</literal> path can be either a full directory,
+		or be relative to the <link linkend="folder">$folder</link>
+		variable, like the <literal>mailboxes</literal> command.
+		</para>
+
+		<note>
+		Emails deleted from the trash folder are gone forever.
+		</note>
+	</sect2>
+
+	<sect2 id="trash-folder-variables">
+		<title>Variables</title>
+		<table id="table-trash-variables">
+			<title>Trash Variables</title>
+			<tgroup cols="3">
+				<thead>
+					<row>
+						<entry>Name</entry>
+						<entry>Type</entry>
+						<entry>Default</entry>
+					</row>
+				</thead>
+				<tbody>
+					<row>
+						<entry>trash</entry>
+						<entry>string</entry>
+						<entry>(none)</entry>
+					</row>
+				</tbody>
+			</tgroup>
+		</table>
+	</sect2>
+
+	<sect2 id="trash-folder-functions">
+		<title>Functions</title>
+		<table id="table-trash-functions">
+			<title>Trash Functions</title>
+			<tgroup cols="4">
+				<thead>
+					<row>
+						<entry>Menus</entry>
+						<entry>Default Key</entry>
+						<entry>Function</entry>
+						<entry>Description</entry>
+					</row>
+				</thead>
+				<tbody>
+					<row>
+						<entry>index,pager</entry>
+						<entry>(none)</entry>
+						<entry><literal>&lt;purge-message&gt;</literal></entry>
+						<entry>really delete the current entry, bypassing the trash folder</entry>
+					</row>
+				</tbody>
+			</tgroup>
+		</table>
+	</sect2>
+
+<!--
+	<sect2 id="trash-folder-commands">
+		<title>Commands</title>
+		<para>None</para>
+	</sect2>
+
+	<sect2 id="trash-folder-colors">
+		<title>Colors</title>
+		<para>None</para>
+	</sect2>
+
+	<sect2 id="trash-folder-sort">
+		<title>Sort</title>
+		<para>None</para>
+	</sect2>
+-->
+
+	<sect2 id="trash-folder-muttrc">
+		<title>Muttrc</title>
+<screen>
+<emphasis role="comment"># Example Mutt config file for the 'trash' feature.
+ 
+# This feature defines a new 'trash' folder.
+# When mail is deleted it will be moved to this folder.
+ 
+# Folder in which to put deleted emails</emphasis>
+set trash='+Trash'
+set trash='/home/flatcap/Mail/Trash'
+ 
+<emphasis role="comment"># The default delete key 'd' will move an email to the 'trash' folder
+# Bind 'D' to REALLY delete an email</emphasis>
+bind index D purge-message
+ 
+<emphasis role="comment"># Note: Deleting emails from the 'trash' folder will REALLY delete them.
+ 
+# vim: syntax=muttrc</emphasis>
+</screen>
+	</sect2>
+
+	<sect2 id="trash-folder-see-also">
+		<title>See Also</title>
+
+		<itemizedlist>
+			<listitem><para><ulink url="https://github.com/neomutt/neomutt/wiki">NeoMutt Project</ulink></para></listitem>
+			<listitem><para><link linkend="folder-hook">folder-hook</link></para></listitem>
+		</itemizedlist>
+	</sect2>
+
+	<sect2 id="trash-folder-known-bugs">
+		<title>Known Bugs</title>
+		<para>None</para>
+	</sect2>
+
 	<sect2 id="trash-folder-credits">
 		<title>Credits</title>
 		<itemizedlist>
 		<listitem><para>Cedric Duval <email>cedricduval@free.fr</email></para></listitem>
 		<listitem><para>Benjamin Kuperman <email>kuperman@acm.org</email></para></listitem>
 		<listitem><para>Paul Miller <email>paul@voltar.org</email></para></listitem>
->>>>>>> b139a9fd
 		<listitem><para>Richard Russon <email>rich@flatcap.org</email></para></listitem>
 		</itemizedlist>
 	</sect2>
